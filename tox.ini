--- conflicted
+++ resolved
@@ -75,11 +75,7 @@
   PRE_COMMIT_COLOR = always
   # Number of expected test passes, safety measure for accidental skip of
   # tests. Update value if you add/remove tests. (tox-extra)
-<<<<<<< HEAD
-  PYTEST_REQPASS = 901
-=======
-  PYTEST_REQPASS = 900
->>>>>>> 4cc05a75
+  PYTEST_REQPASS = 906
   FORCE_COLOR = 1
   pre: PIP_PRE = 1
 allowlist_externals =
