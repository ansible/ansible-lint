--- conflicted
+++ resolved
@@ -3,13 +3,13 @@
 import sys
 from typing import TYPE_CHECKING, List
 
+from yamllint.config import YamlLintConfig
 from yamllint.linter import run as run_yamllint
 
 from ansiblelint.file_utils import Lintable
 from ansiblelint.rules import AnsibleLintRule
 from ansiblelint.skip_utils import get_rule_skips_from_line
 from ansiblelint.yaml_utils import load_yamllint_config
-from yamllint.config import YamlLintConfig
 
 if TYPE_CHECKING:
     from ansiblelint.errors import MatchError
@@ -74,11 +74,7 @@
                 if (
                     (not match.ignored)
                     and (match.rule.id not in skip_list)
-<<<<<<< HEAD
                     and (match.tag not in skip_list)
-=======
-                    and (not match.tag not in skip_list)
->>>>>>> 30964adb
                 ):
                     filtered_matches.append(match)
 
@@ -134,14 +130,18 @@
             assert result.tag.startswith("yaml[")
 
     @pytest.mark.parametrize(
-        ("file", "yamllint_config", "expected",),
+        (
+            "file",
+            "yamllint_config",
+            "expected",
+        ),
         (
             (
                 "examples/yamllint/invalid.yml",
                 "examples/yamllint/yamllint-warning.yaml",
                 [
                     'missing document start "---"',
-                ]
+                ],
             ),
             (
                 "examples/yamllint/valid.yml",
@@ -154,9 +154,10 @@
             "valid",
         ),
     )
-    def test_yamllint_warnings(file: str, yamllint_config: str, expected: List[str]) -> None:
-        """Validate that warning-level issues in yamllint don't results in
-        errors in ansible-lint."""
+    def test_yamllint_warnings(
+        file: str, yamllint_config: str, expected: List[str]
+    ) -> None:
+        """Validate that yamllint warnings don't trigger errors."""
         lintable = Lintable(file)
 
         rules = RulesCollection(options=options)
@@ -176,7 +177,6 @@
             assert isinstance(result.tag, str)
             assert result.tag.startswith("yaml[")
 
-
     def test_yamllint_has_help(default_rules_collection: RulesCollection) -> None:
         """Asserts that we loaded markdown documentation in help property."""
         for collection in default_rules_collection:
