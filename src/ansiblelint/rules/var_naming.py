"""Implementation of var-naming rule."""
from __future__ import annotations

import keyword
import re
import sys
from pathlib import Path
from typing import TYPE_CHECKING, Any

from ansible.parsing.yaml.objects import AnsibleUnicode

from ansiblelint.config import options
from ansiblelint.constants import LINE_NUMBER_KEY, RC
from ansiblelint.file_utils import Lintable
from ansiblelint.rules import AnsibleLintRule, RulesCollection
from ansiblelint.runner import Runner
from ansiblelint.skip_utils import get_rule_skips_from_line
from ansiblelint.utils import parse_yaml_from_file

if TYPE_CHECKING:
    from pathlib import Path

    from ansiblelint.errors import MatchError

# Should raise var-naming at line [2, 6].
FAIL_VARS = """---
CamelCaseIsBad: false  # invalid
this_is_valid:  # valid because content is a dict, not a variable
  CamelCase: ...
  ALL_CAPS: ...
ALL_CAPS_ARE_BAD_TOO: ...  # invalid
"{{ 'test_' }}var": "value"  # valid
CamelCaseButErrorIgnored: true  # noqa: var-naming
"""


class VariableNamingRule(AnsibleLintRule):
    """All variables should be named using only lowercase and underscores."""

    id = "var-naming"
    severity = "MEDIUM"
    tags = ["idiom"]
    version_added = "v5.0.10"
    needs_raw_task = True

    def is_invalid_variable_name(self, ident: str, role_ident: str = "") -> bool:
        """Check if variable name is using right pattern."""
        # Based on https://github.com/ansible/ansible/blob/devel/lib/ansible/utils/vars.py#L235
        if not ident.startswith("__"):
            var_naming_pattern = options.var_naming_pattern or "^[a-z_][a-z0-9_]*$"
            re_pattern = re.compile(
                var_naming_pattern.format(role=role_ident)
            )
        else:
            re_pattern = re.compile("^[a-z_][a-z0-9_]*$")

        if not isinstance(ident, str):  # pragma: no cover
            return False

        try:
            ident.encode("ascii")
        except UnicodeEncodeError:
            return False

        if keyword.iskeyword(ident):
            return False

        # We want to allow use of jinja2 templating for variable names
        if "{{" in ident:
            return False

        # previous tests should not be triggered as they would have raised a
        # syntax-error when we loaded the files but we keep them here as a
        # safety measure.
        return not bool(re_pattern.match(ident))

    def matchplay(self, file: Lintable, data: dict[str, Any]) -> list[MatchError]:
        """Return matches found for a specific playbook."""
        results: list[MatchError] = []
        raw_results: list[MatchError] = []

        if not data or file.kind not in ("tasks", "handlers", "playbook", "vars"):
            return results
        # If the Play uses the 'vars' section to set variables
        our_vars = data.get("vars", {})
        for key in our_vars:
            if self.is_invalid_variable_name(key):
                raw_results.append(
                    self.create_matcherror(
                        filename=file,
                        lineno=key.ansible_pos[1]
                        if isinstance(key, AnsibleUnicode)
                        else our_vars[LINE_NUMBER_KEY],
                        message="Play defines variable '"
                        + key
                        + "' within 'vars' section that violates variable naming standards",
                        tag=f"var-naming[{key}]",
                    ),
                )
        if raw_results:
            lines = file.content.splitlines()
            for match in raw_results:
                # lineno starts with 1, not zero
                skip_list = get_rule_skips_from_line(lines[match.lineno - 1])
                if match.rule.id not in skip_list and match.tag not in skip_list:
                    results.append(match)

        return results

    def matchtask(
        self,
        task: dict[str, Any],
        file: Lintable | None = None,
    ) -> list[MatchError]:
        """Return matches for task based variables."""
        results = []
        role_name = ""
        # If the task uses the 'vars' section to set variables
        split_filepath = (
            Path(str(task.get("__file__"))).resolve().as_posix().split("roles/")
        )
        if len(split_filepath) > 1 and not task["action"]["__ansible_module__"] in [
            "import_tasks",
            "include_tasks",
            "import_role",
            "include_role",
        ]:
            role_name = split_filepath[1].split("/")[0]
        our_vars = task.get("vars", {})
        for key in our_vars:
<<<<<<< HEAD
            if self.is_invalid_variable_name(key, role_ident=role_name):
=======
            if self.is_invalid_variable_name(key):
>>>>>>> 27b168f7
                results.append(
                    self.create_matcherror(
                        filename=file,
                        lineno=our_vars[LINE_NUMBER_KEY],
                        message=f"Task defines variable within 'vars' section that violates variable naming standards: {key}",
                        tag=f"var-naming[{key}]",
                    ),
                )

        # If the task uses the 'set_fact' module
        ansible_module = task["action"]["__ansible_module__"]
        if ansible_module == "set_fact":
            for key in filter(
                lambda x: isinstance(x, str) and not x.startswith("__"),
                task["action"].keys(),
            ):
                if self.is_invalid_variable_name(key, role_ident=role_name):
                    results.append(
                        self.create_matcherror(
                            filename=file,
                            lineno=task["action"][LINE_NUMBER_KEY],
                            message=f"Task uses 'set_fact' to define variables that violates variable naming standards: {key}",
                            tag=f"var-naming[{key}]",
                        ),
                    )

        # If the task registers a variable
        registered_var = task.get("register", None)
        if registered_var and self.is_invalid_variable_name(
            registered_var, role_ident=role_name
        ):
            results.append(
                self.create_matcherror(
                    filename=file,
                    lineno=task[LINE_NUMBER_KEY],
                    message=f"Task registers a variable that violates variable naming standards: {registered_var}",
                    tag=f"var-naming[{registered_var}]",
                ),
            )

        return results

    def matchyaml(self, file: Lintable) -> list[MatchError]:
        """Return matches for variables defined in vars files."""
        results: list[MatchError] = []
        raw_results: list[MatchError] = []
        meta_data: dict[AnsibleUnicode, Any] = {}
        role_name = ""

        if str(file.kind) == "vars" and file.data:
            split_filepath = str(file.data.get("__file__").absolute()).split("roles/")
            if len(split_filepath) > 1:
                role_name = split_filepath[1].split("/")[0]
            meta_data = parse_yaml_from_file(str(file.path))
            for key in meta_data:
<<<<<<< HEAD
                if self.is_invalid_variable_name(key, role_ident=role_name):
=======
                if self.is_invalid_variable_name(key):
>>>>>>> 27b168f7
                    raw_results.append(
                        self.create_matcherror(
                            filename=file,
                            lineno=key.ansible_pos[1],
                            message="File defines variable '"
                            + key
                            + "' that violates variable naming standards",
                        ),
                    )
            if raw_results:
                lines = file.content.splitlines()
                for match in raw_results:
                    # lineno starts with 1, not zero
                    skip_list = get_rule_skips_from_line(lines[match.lineno - 1])
                    if match.rule.id not in skip_list and match.tag not in skip_list:
                        results.append(match)
        else:
            results.extend(super().matchyaml(file))
        return results


# testing code to be loaded only with pytest or when executed the rule file
if "pytest" in sys.modules:
    import pytest

    from ansiblelint.testing import (  # pylint: disable=ungrouped-imports
        RunFromText,
        run_ansible_lint,
    )

    @pytest.mark.parametrize(
        ("file", "expected"),
        (
            pytest.param("examples/playbooks/rule-var-naming-fail.yml", 7, id="0"),
            pytest.param("examples/Taskfile.yml", 0, id="1"),
        ),
    )
    def test_invalid_var_name_playbook(file: str, expected: int) -> None:
        """Test rule matches."""
        rules = RulesCollection(options=options)
        rules.register(VariableNamingRule())
        results = Runner(Lintable(file), rules=rules).run()
        assert len(results) == expected
        for result in results:
            assert result.rule.id == VariableNamingRule.id
        # We are not checking line numbers because they can vary between
        # different versions of ruamel.yaml (and depending on presence/absence
        # of its c-extension)

    @pytest.mark.parametrize(
        "rule_runner",
        (VariableNamingRule,),
        indirect=["rule_runner"],
    )
    def test_invalid_var_name_varsfile(
        rule_runner: RunFromText,
        tmp_path: Path,
    ) -> None:
        """Test rule matches."""
        results = rule_runner.run_role_defaults_main(FAIL_VARS, tmp_path=tmp_path)
        assert len(results) == 2
        for result in results:
            assert result.rule.id == VariableNamingRule.id

        # list unexpected error lines or non-matching error lines
        expected_error_lines = [2, 6]
        lines = [i.lineno for i in results]
        error_lines_difference = list(
            set(expected_error_lines).symmetric_difference(set(lines)),
        )
        assert len(error_lines_difference) == 0

    def test_var_naming_with_pattern() -> None:
        """Test rule matches."""
        role_path = "examples/roles/var_naming_pattern/tasks/main.yml"
        conf_path = "examples/roles/var_naming_pattern/.ansible-lint"
        result = run_ansible_lint(
            f"--config-file={conf_path}",
            role_path,
        )
        assert result.returncode == RC.SUCCESS
        assert "var-naming" not in result.stdout

    def test_is_invalid_variable_name() -> None:
        """Test for invalid variable names."""
        var_name_rule = VariableNamingRule()
        assert var_name_rule.is_invalid_variable_name("assert") is False
        assert var_name_rule.is_invalid_variable_name("é") is False<|MERGE_RESOLUTION|>--- conflicted
+++ resolved
@@ -128,11 +128,7 @@
             role_name = split_filepath[1].split("/")[0]
         our_vars = task.get("vars", {})
         for key in our_vars:
-<<<<<<< HEAD
             if self.is_invalid_variable_name(key, role_ident=role_name):
-=======
-            if self.is_invalid_variable_name(key):
->>>>>>> 27b168f7
                 results.append(
                     self.create_matcherror(
                         filename=file,
@@ -188,11 +184,7 @@
                 role_name = split_filepath[1].split("/")[0]
             meta_data = parse_yaml_from_file(str(file.path))
             for key in meta_data:
-<<<<<<< HEAD
                 if self.is_invalid_variable_name(key, role_ident=role_name):
-=======
-                if self.is_invalid_variable_name(key):
->>>>>>> 27b168f7
                     raw_results.append(
                         self.create_matcherror(
                             filename=file,
