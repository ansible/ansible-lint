--- conflicted
+++ resolved
@@ -19,12 +19,8 @@
 # THE SOFTWARE.
 
 import os
-<<<<<<< HEAD
 import sys
-from typing import Any, Dict, Union
-=======
 from typing import TYPE_CHECKING, Any, Dict, Union
->>>>>>> 83cb4957
 
 from ansiblelint.rules import AnsibleLintRule
 from ansiblelint.utils import convert_to_boolean, get_first_cmd_arg, get_second_cmd_arg
@@ -69,18 +65,16 @@
         'yum': 'yum',
     }
 
-<<<<<<< HEAD
+
     _executable_options = {
         'git': ['branch', 'log'],
         'systemctl': ['set-default', 'show-environment', 'status'],
     }
 
-    def matchtask(self, task: Dict[str, Any]) -> Union[bool, str]:
-=======
     def matchtask(
         self, task: Dict[str, Any], file: 'Optional[Lintable]' = None
     ) -> Union[bool, str]:
->>>>>>> 83cb4957
+
         if task['action']['__ansible_module__'] not in self._commands:
             return False
 
