"""Rule for checking content of jinja template strings."""

from __future__ import annotations

import logging
import os
import re
import sys
import tempfile
from collections.abc import Mapping
from dataclasses import dataclass
from pathlib import Path
from typing import TYPE_CHECKING, NamedTuple

import black
import jinja2
from ansible.errors import AnsibleError, AnsibleFilterError, AnsibleParserError
from ansible_compat.config import ansible_version
from jinja2.exceptions import TemplateSyntaxError
from packaging.version import Version

from ansiblelint.errors import RuleMatchTransformMeta
from ansiblelint.file_utils import Lintable
from ansiblelint.rules import AnsibleLintRule, TransformMixin
from ansiblelint.runner import get_matches
from ansiblelint.skip_utils import get_rule_skips_from_line
from ansiblelint.text import has_jinja
from ansiblelint.types import AnsibleTemplateSyntaxError
from ansiblelint.utils import (  # type: ignore[attr-defined]
    Templar,
    parse_yaml_from_file,
    template,
)
from ansiblelint.yaml_utils import deannotate, nested_items_path

if TYPE_CHECKING:
    from ruamel.yaml.comments import CommentedMap, CommentedSeq

    from ansiblelint.config import Options
    from ansiblelint.errors import MatchError
    from ansiblelint.utils import Task


_logger = logging.getLogger(__package__)
KEYWORDS_WITH_IMPLICIT_TEMPLATE = ("changed_when", "failed_when", "until", "when")


class Token(NamedTuple):
    """Token."""

    lineno: int
    token_type: str
    value: str


ignored_re = re.compile(
    "|".join(  # noqa: FLY002
        [
            r"^Object of type method is not JSON serializable",
            r"^Unexpected templating type error occurred on",
            r"^obj must be a list of dicts or a nested dict$",
            r"^the template file (.*) could not be found for the lookup$",
            r"could not locate file in lookup",
            r"unable to locate collection",
            r"^Error in (.*)is undefined$",
            r"^Mandatory variable (.*) not defined.$",
            r"is undefined",
            r"Unrecognized type <<class 'ansible.template.AnsibleUndefined'>> for (.*) filter <value>$",
            # https://github.com/ansible/ansible-lint/issues/3155
            r"^The '(.*)' test expects a dictionary$",
            # https://github.com/ansible/ansible-lint/issues/4338
            r"An unhandled exception occurred while templating (.*). Error was a <class 'ansible.errors.AnsibleFilterError'>, original message: The (.*) test expects a dictionary$",
            r"can only concatenate list \(not \"_AnsibleTaggedStr\"\) to list",
            r"can only concatenate str \(not \"_AnsibleTaggedStr\"\) to str",
        ],
    ),
    flags=re.MULTILINE | re.DOTALL,
)


@dataclass(frozen=True)
class JinjaRuleTMetaSpacing(RuleMatchTransformMeta):
    """JinjaRule transform metadata.

    :param key: Key or index within the task
    :param value: Value of the key
    :param path: Path to the key
    :param fixed: Value with spacing fixed
    """

    key: str | int
    value: str | int
    path: tuple[str | int, ...]
    fixed: str

    def __str__(self) -> str:
        """Return string representation."""
        return f"{self.key}={self.value} at {self.path} fixed to {self.fixed}"


class JinjaRule(AnsibleLintRule, TransformMixin):
    """Rule that looks inside jinja2 templates."""

    id = "jinja"
    severity = "LOW"
    tags = ["formatting"]
    version_changed = "6.5.0"
    _ansible_error_re = re.compile(
        (
            r"^(?P<error>.*): (?P<detail>.*)\. String: (?P<string>.*)$"
            r"|An unhandled exception occurred while templating '.*'\. Error was a .*, original message: (?P<nested_error>.*)"
        ),
        flags=re.MULTILINE,
    )

    env = jinja2.Environment(trim_blocks=False)
    _tag2msg = {
        "invalid": "Syntax error in jinja2 template: {value}",
        "spacing": "Jinja2 spacing could be improved: {value} -> {reformatted}",
    }
    _ids = {
        "jinja[invalid]": "Invalid jinja2 syntax",
        "jinja[spacing]": "Jinja2 spacing could be improved",
    }

    def _msg(self, tag: str, value: str, reformatted: str) -> str:
        """Generate error message."""
        return self._tag2msg[tag].format(value=value, reformatted=reformatted)

    # pylint: disable=too-many-locals
    def matchtask(
        self,
        task: Task,
        file: Lintable | None = None,
    ) -> list[MatchError]:
        result = []
        try:
            for key, v, path in nested_items_path(
                task,
                ignored_keys=("block", "ansible.builtin.block", "ansible.legacy.block"),
            ):
                if isinstance(v, str):
                    try:
                        template(
                            basedir=file.path.parent if file else Path(),
                            value=v,
                            variables=deannotate(task.get("vars", {})),
                            fail_on_error=True,  # we later decide which ones to ignore or not
                        )
                    except AnsibleFilterError:
                        bypass = True
                    # ValueError RepresenterError
                    except (AnsibleError, ImportError) as exc:
                        bypass = False
                        if (
                            isinstance(exc, AnsibleError)
                            and hasattr(exc, "orig_exc")
                            and exc.orig_exc
                        ):
                            orig_exc = exc.orig_exc
                        orig_exc_message = getattr(orig_exc, "message", str(orig_exc))
                        match = self._ansible_error_re.match(
                            getattr(orig_exc, "message", str(orig_exc)),
                        )
                        if ignored_re.search(orig_exc_message) or isinstance(
                            orig_exc,
                            AnsibleParserError | TypeError,
                        ):
                            # An unhandled exception occurred while running the lookup plugin 'template'. Error was a <class 'ansible.errors.AnsibleError'>, original message: the template file ... could not be found for the lookup. the template file ... could not be found for the lookup

                            # ansible@devel (2.14) new behavior:
                            # AnsibleError(TemplateSyntaxError): template error while templating string: Could not load "ipwrap": 'Invalid plugin FQCN (ansible.netcommon.ipwrap): unable to locate collection ansible.netcommon'. String: Foo {{ buildset_registry.host | ipwrap }}. Could not load "ipwrap": 'Invalid plugin FQCN (ansible.netcommon.ipwrap): unable to locate collection ansible.netcommon'
                            bypass = True
                        elif (
                            isinstance(orig_exc, AnsibleError | TemplateSyntaxError)
                            and match
                        ):
                            error = match.group("error")
                            detail = match.group("detail")
                            nested_error = match.group("nested_error")
                            if error and error.startswith(
                                "template error while templating string",
                            ):
                                bypass = False
                            elif detail and detail.startswith(
                                "unable to locate collection",
                            ):
                                _logger.debug("Ignored AnsibleError: %s", exc)
                                bypass = True
                            elif nested_error and nested_error.startswith(
                                "Unexpected templating type error occurred on",
                            ):
                                bypass = True
                            else:
                                bypass = False
                        elif isinstance(exc, ImportError):
                            if self.options and self.options.nodeps:
                                msg = f"Ignored exception {exc} due to running with nodeps mode."
                                _logger.debug(msg)
                                continue
                            bypass = False
                        elif re.match(r"^lookup plugin (.*) not found$", exc.message):
                            # lookup plugin 'template' not found
                            bypass = True
                        elif (
                            exc.message == "A template was resolved to an Omit scalar."
                            or (
                                isinstance(orig_exc, AnsibleTemplateSyntaxError)
                                and re.match(
                                    r"^Syntax error in template: No filter named '.*'.",
                                    exc.message,
                                )
                            )
                        ):
                            bypass = True

                        # AnsibleError: template error while templating string: expected token ':', got '}'. String: {{ {{ '1' }} }}
                        # AnsibleError: template error while templating string: unable to locate collection ansible.netcommon. String: Foo {{ buildset_registry.host | ipwrap }}
                        if not bypass:
                            lineno = task.get_error_line([*path, key])
                            result.append(
                                self.create_matcherror(
                                    message=str(exc),
                                    lineno=lineno,
                                    data=v,
                                    filename=file,
                                    tag=f"{self.id}[invalid]",
                                ),
                            )
                            continue
                    reformatted, details, tag = self.check_whitespace(
                        v,
                        key=key,
                        lintable=file,
                    )
                    if reformatted != v:
                        lineno = task.get_error_line([*path, key])
                        result.append(
                            self.create_matcherror(
                                message=self._msg(
                                    tag=tag,
                                    value=v,
                                    reformatted=reformatted,
                                ),
                                lineno=lineno,
                                data=v,
                                details=details,
                                filename=file,
                                tag=f"{self.id}[{tag}]",
                                transform_meta=JinjaRuleTMetaSpacing(
                                    key=key,
                                    value=v,
                                    path=tuple(path),
                                    fixed=reformatted,
                                ),
                            ),
                        )
        except Exception as exc:
            _logger.info("Exception in JinjaRule.matchtask: %s", exc)
            raise
        return result

    def matchyaml(self, file: Lintable) -> list[MatchError]:
        """Return matches for variables defined in vars files."""
        raw_results: list[MatchError] = []
        results: list[MatchError] = []

        if str(file.kind) == "vars":
            data = parse_yaml_from_file(str(file.path))
            if not isinstance(data, Mapping):
                return results
            for key, v, _path in nested_items_path(data):
                if isinstance(v, str):
                    reformatted, details, tag = self.check_whitespace(
                        v,
                        key=key,
                        lintable=file,
                    )
                    if reformatted != v:
                        results.append(
                            self.create_matcherror(
                                message=self._msg(
                                    tag=tag,
                                    value=v,
                                    reformatted=reformatted,
                                ),
                                data=v,
                                details=details,
                                filename=file,
                                tag=f"{self.id}[{tag}]",
                            ),
                        )
            if raw_results:
                lines = file.content.splitlines()
                for match in raw_results:
                    # lineno starts with 1, not zero
                    skip_list = get_rule_skips_from_line(
                        line=lines[match.lineno - 1],
                        lintable=file,
                    )
                    if match.rule.id not in skip_list and match.tag not in skip_list:
                        results.append(match)
        else:
            results.extend(super().matchyaml(file))
        return results

    def lex(self, text: str) -> list[Token]:
        """Parse jinja template."""
        # https://github.com/pallets/jinja/issues/1711
        self.env.keep_trailing_newline = True

        self.env.lstrip_blocks = False
        self.env.trim_blocks = False
        self.env.autoescape = True
        self.env.newline_sequence = "\n"
        tokens = [
            Token(lineno=t[0], token_type=t[1], value=t[2]) for t in self.env.lex(text)
        ]
        new_text = self.unlex(tokens)
        if text != new_text:
            _logger.debug(
                "Unable to perform full roundtrip lex-unlex on jinja template (expected when '-' modifier is used): {text} -> {new_text}",
            )
        return tokens

    def unlex(
        self, tokens: list[Token], original_line_ending: str | None = None
    ) -> str:
        """Return original text by compiling the lex output."""
        result = ""
        last_lineno = 1
        last_value = ""
        for lineno, _, value in tokens:
            if lineno > last_lineno and "\n" not in last_value:
                result += "\n"
            result += value
            last_lineno = lineno
            last_value = value

        # Preserve original line endings if they were different from \n
        if original_line_ending and original_line_ending != "\n":
            result = result.replace("\n", original_line_ending)

        return result

    # pylint: disable=too-many-locals
    def check_whitespace(
        self,
        text: str,
        key: str,
        lintable: Lintable | None = None,
    ) -> tuple[str, str, str]:
        """Check spacing inside given jinja2 template string.

        We aim to match Python Black formatting rules.
        :raises NotImplementedError: On few cases where valid jinja is not valid Python.

        :returns: (string, string, string)  reformatted text, detailed error, error tag
        """

        def cook(value: str, *, implicit: bool = False) -> str:
            """Prepare an implicit string for jinja parsing when needed."""
            if not implicit:
                return value
            if value.startswith("{{") and value.endswith("}}"):
                # maybe we should make this an error?
                return value
            return f"{{{{ {value} }}}}"

        def uncook(value: str, *, implicit: bool = False) -> str:
            """Restore an string to original form when it was an implicit one."""
            if not implicit:
                return value
            return value[3:-3]

        # Detect original line ending style to preserve it
        # Only preserve \r\n (Windows CRLF), let \r (Mac classic) be normalized to \n
        # as per jinja 3.0.0 behavior (see test case 44)
        original_line_ending = None
        if "\r\n" in text:
            original_line_ending = "\r\n"

        tokens = []
        details = ""
        begin_types = ("variable_begin", "comment_begin", "block_begin")
        end_types = ("variable_end", "comment_end", "block_end")
        implicit = False

        # implicit templates do not have the {{ }} wrapping
        if (
            key in KEYWORDS_WITH_IMPLICIT_TEMPLATE
            and lintable
            and lintable.kind
            in (
                "playbook",
                "task",
            )
        ):
            implicit = True
            text = cook(text, implicit=implicit)

        # don't try to lex strings that have no jinja inside them
        if not has_jinja(text):
            return text, "", "spacing"

        expr_str = None
        expr_type = None
        verb_skipped = True
        lineno = 1
        try:
            for token in self.lex(text):
                if (
                    expr_type
                    and expr_type.startswith("{%")
                    and token.token_type in ("name", "whitespace")
                    and not verb_skipped
                ):
                    # on {% blocks we do not take first word as part of the expression
                    tokens.append(token)
                    if token.token_type != "whitespace":
                        verb_skipped = True
                elif token.token_type in begin_types:
                    tokens.append(token)
                    expr_type = token.value  # such {#, {{, {%
                    expr_str = ""
                    verb_skipped = False
                elif token.token_type in end_types and expr_str is not None:
                    # process expression
                    # pylint: disable=unsupported-membership-test
                    if isinstance(expr_str, str) and "\n" in expr_str:
                        raise NotImplementedError  # noqa: TRY301
                    leading_spaces = " " * (len(expr_str) - len(expr_str.lstrip()))
                    expr_str = leading_spaces + blacken(expr_str.lstrip())
                    if tokens[
                        -1
                    ].token_type != "whitespace" and not expr_str.startswith(" "):
                        expr_str = " " + expr_str
                    if not expr_str.endswith(" "):
                        expr_str += " "
                    tokens.append(Token(lineno, "data", expr_str))
                    tokens.append(token)
                    expr_str = None
                    expr_type = None
                elif expr_str is not None:
                    expr_str += token.value
                else:
                    tokens.append(token)
                lineno = token.lineno

        except jinja2.exceptions.TemplateSyntaxError as exc:
            return "", str(exc.message), "invalid"
        except (NotImplementedError, ValueError) as exc:
            # black is not able to recognize all valid jinja2 templates, so we
            # just ignore InvalidInput errors.
            # NotImplementedError is raised internally for expressions with
            # newlines, as we decided to not touch them yet.
            # These both are documented as known limitations.
            _logger.debug("Ignored jinja internal error %s", exc)
            return uncook(text, implicit=implicit), "", "spacing"

        # finalize
        reformatted = self.unlex(tokens, original_line_ending)
        failed = reformatted != text
        reformatted = uncook(reformatted, implicit=implicit)
        details = (
            f"Jinja2 template rewrite recommendation: `{reformatted}`."
            if failed
            else ""
        )
        return reformatted, details, "spacing"

    def transform(
        self,
        match: MatchError,
        lintable: Lintable,
        data: CommentedMap | CommentedSeq | str,
    ) -> None:
        """Transform jinja2 errors.

        :param match: MatchError instance
        :param lintable: Lintable instance
        :param data: data to transform
        """
        if match.tag == "jinja[spacing]":
            self._transform_spacing(match, data)

    def _transform_spacing(
        self,
        match: MatchError,
        data: CommentedMap | CommentedSeq | str,
    ) -> None:
        """Transform jinja2 spacing errors.

        The match error was found on a normalized task so we cannot compare the path
        instead we only compare the key and value, if the task has 2 identical keys with the
        exact same jinja spacing issue, we may transform them out of order

        :param match: MatchError instance
        :param data: data to transform
        """
        if not isinstance(match.transform_meta, JinjaRuleTMetaSpacing):
            return
        if isinstance(data, str):
            return

        obj = self.seek(match.yaml_path, data)
        if obj is None:
            return

        ignored_keys = ("block", "ansible.builtin.block", "ansible.legacy.block")
        for key, value, path in nested_items_path(
            data_collection=obj,
            ignored_keys=ignored_keys,
        ):
            if key == match.transform_meta.key and value == match.transform_meta.value:
                if not path:
                    continue
                for pth in path[:-1]:
                    try:
                        obj = obj[pth]
                    except (KeyError, TypeError) as exc:
                        err = f"Unable to transform {match.transform_meta}: {exc}"
                        _logger.error(err)  # noqa: TRY400
                        return
                try:
                    obj[path[-1]][key] = match.transform_meta.fixed
                    match.fixed = True

                except (KeyError, TypeError) as exc:
                    err = f"Unable to transform {match.transform_meta}: {exc}"
                    _logger.error(err)  # noqa: TRY400
                return


def blacken(text: str) -> str:
    """Format Jinja2 template using black."""
    return black.format_str(
        text,
        mode=black.FileMode(line_length=sys.maxsize, string_normalization=False),
    ).rstrip("\n")


if "pytest" in sys.modules:
    from unittest import mock

    import pytest

    # pylint: disable=ungrouped-imports
    from ansiblelint.rules import RulesCollection
    from ansiblelint.runner import Runner
    from ansiblelint.transformer import Transformer

    @pytest.mark.libyaml
    def test_jinja_spacing_playbook() -> None:
        """Ensure that expected error lines are matching found linting error lines."""
        # list unexpected error lines or non-matching error lines
        lineno_list = [33, 36, 39, 42, 45, 48, 74]
        lintable = Lintable("examples/playbooks/jinja-spacing.yml")
        collection = RulesCollection()
        collection.register(JinjaRule())
        results = Runner(lintable, rules=collection).run()
        assert len(results) == len(lineno_list)
        for index, result in enumerate(results):
            assert result.tag == "jinja[spacing]"
            assert result.lineno == lineno_list[index]

        # error_lines_difference = list(
        #     set(error_expected_lines).symmetric_difference(set(lint_error_lines)),
        # )
        # assert len(error_lines_difference) == 0

    def test_jinja_spacing_vars() -> None:
        """Ensure that expected error details are matching found linting error details."""
        collection = RulesCollection()
        collection.register(JinjaRule())
        lintable = Lintable("examples/playbooks/vars/jinja-spacing.yml")
        results = Runner(lintable, rules=collection).run()

        error_expected_lineno = [14, 15, 16, 17, 18, 19, 32]
        assert len(results) == len(error_expected_lineno)
        for idx, err in enumerate(results):
            assert err.lineno == error_expected_lineno[idx]

    @pytest.mark.parametrize(
        ("text", "expected", "tag"),
        (
            pytest.param(
                "{{-x}}{#a#}{%1%}",
                "{{- x }}{# a #}{% 1 %}",
                "spacing",
                id="add-missing-space",
            ),
            pytest.param("", "", "spacing", id="1"),
            pytest.param("foo", "foo", "spacing", id="2"),
            pytest.param("{##}", "{# #}", "spacing", id="3"),
            # we want to keep leading spaces as they might be needed for complex multiline jinja files
            pytest.param("{#  #}", "{#  #}", "spacing", id="4"),
            pytest.param(
                "{{-aaa|xx   }}foo\nbar{#some#}\n{%%}",
                "{{- aaa | xx }}foo\nbar{# some #}\n{% %}",
                "spacing",
                id="5",
            ),
            pytest.param(
                "Shell with jinja filter",
                "Shell with jinja filter",
                "spacing",
                id="6",
            ),
            pytest.param(
                "{{{'dummy_2':1}|true}}",
                "{{ {'dummy_2': 1} | true }}",
                "spacing",
                id="7",
            ),
            pytest.param("{{{foo:{}}}}", "{{ {foo: {}} }}", "spacing", id="8"),
            pytest.param(
                "{{ {'test': {'subtest': variable}} }}",
                "{{ {'test': {'subtest': variable}} }}",
                "spacing",
                id="9",
            ),
            pytest.param(
                "http://foo.com/{{\n  case1 }}",
                "http://foo.com/{{\n  case1 }}",
                "spacing",
                id="10",
            ),
            pytest.param("{{foo(123)}}", "{{ foo(123) }}", "spacing", id="11"),
            pytest.param("{{ foo(a.b.c) }}", "{{ foo(a.b.c) }}", "spacing", id="12"),
            # pytest.param(
            #     "spacing",
            # ),
            pytest.param(
                "{{foo(x =['server_options'])}}",
                "{{ foo(x=['server_options']) }}",
                "spacing",
                id="14",
            ),
            pytest.param(
                '{{ [ "host", "NA"] }}',
                '{{ ["host", "NA"] }}',
                "spacing",
                id="15",
            ),
            pytest.param(
                "{{ {'dummy_2': {'nested_dummy_1': value_1,\n    'nested_dummy_2': value_2}} |\ncombine(dummy_1) }}",
                "{{ {'dummy_2': {'nested_dummy_1': value_1,\n    'nested_dummy_2': value_2}} |\ncombine(dummy_1) }}",
                "spacing",
                id="17",
            ),
            pytest.param("{{ & }}", "", "invalid", id="18"),
            pytest.param(
                "{{ good_format }}/\n{{- good_format }}\n{{- good_format -}}\n",
                "{{ good_format }}/\n{{- good_format }}\n{{- good_format -}}\n",
                "spacing",
                id="19",
            ),
            pytest.param(
                "{{ {'a': {'b': 'x', 'c': y}} }}",
                "{{ {'a': {'b': 'x', 'c': y}} }}",
                "spacing",
                id="20",
            ),
            pytest.param(
                "2*(1+(3-1)) is {{ 2 * {{ 1 + {{ 3 - 1 }}}} }}",
                "2*(1+(3-1)) is {{ 2 * {{1 + {{3 - 1}}}} }}",
                "spacing",
                id="21",
            ),
            pytest.param(
                '{{ "absent"\nif (v is version("2.8.0", ">=")\nelse "present" }}',
                "",
                "invalid",
                id="22",
            ),
            pytest.param(
                '{{lookup("x",y+"/foo/"+z+".txt")}}',
                '{{ lookup("x", y + "/foo/" + z + ".txt") }}',
                "spacing",
                id="23",
            ),
            pytest.param(
                "{{ x | map(attribute='value') }}",
                "{{ x | map(attribute='value') }}",
                "spacing",
                id="24",
            ),
            pytest.param(
                "{{ r(a= 1,b= True,c= 0.0,d= '') }}",
                "{{ r(a=1, b=True, c=0.0, d='') }}",
                "spacing",
                id="25",
            ),
            pytest.param("{{ r(1,[]) }}", "{{ r(1, []) }}", "spacing", id="26"),
            pytest.param(
                "{{ lookup([ddd ]) }}",
                "{{ lookup([ddd]) }}",
                "spacing",
                id="27",
            ),
            pytest.param(
                "{{ [ x ] if x is string else x }}",
                "{{ [x] if x is string else x }}",
                "spacing",
                id="28",
            ),
            pytest.param(
                "{% if a|int <= 8 -%} iptables {%- else -%} iptables-nft {%- endif %}",
                "{% if a | int <= 8 -%} iptables{%- else -%} iptables-nft{%- endif %}",
                "spacing",
                id="29",
            ),
            pytest.param(
                # "- 2" -> "-2", minus does not get separated when there is no left side
                "{{ - 2 }}",
                "{{ -2 }}",
                "spacing",
                id="30",
            ),
            pytest.param(
                # "-2" -> "-2", minus does get an undesired spacing
                "{{ -2 }}",
                "{{ -2 }}",
                "spacing",
                id="31",
            ),
            pytest.param(
                # array ranges do not have space added
                "{{ foo[2:4] }}",
                "{{ foo[2:4] }}",
                "spacing",
                id="32",
            ),
            pytest.param(
                # array ranges have the extra space removed
                "{{ foo[2: 4] }}",
                "{{ foo[2:4] }}",
                "spacing",
                id="33",
            ),
            pytest.param(
                # negative array index
                "{{ foo[-1] }}",
                "{{ foo[-1] }}",
                "spacing",
                id="34",
            ),
            pytest.param(
                # negative array index, repair
                "{{ foo[- 1] }}",
                "{{ foo[-1] }}",
                "spacing",
                id="35",
            ),
            pytest.param("{{ a +~'b' }}", "{{ a + ~'b' }}", "spacing", id="36"),
            pytest.param(
                "{{ (a[: -4] *~ b) }}",
                "{{ (a[:-4] * ~b) }}",
                "spacing",
                id="37",
            ),
            pytest.param("{{ [a,~ b] }}", "{{ [a, ~b] }}", "spacing", id="38"),
            # Not supported yet due to being accepted by black:
            pytest.param("{{ item.0.user }}", "{{ item.0.user }}", "spacing", id="39"),
            # Not supported by back, while jinja allows ~ to be binary operator:
            pytest.param("{{ a ~ b }}", "{{ a ~ b }}", "spacing", id="40"),
            pytest.param(
                "--format='{{'{{'}}.Size{{'}}'}}'",
                "--format='{{ '{{' }}.Size{{ '}}' }}'",
                "spacing",
                id="41",
            ),
            pytest.param(
                "{{ list_one + {{ list_two | max }} }}",
                "{{ list_one + {{list_two | max}} }}",
                "spacing",
                id="42",
            ),
            pytest.param(
                "{{ lookup('file'   ,  '/tmp/non-existent',  errors='ignore') }}",
                "{{ lookup('file', '/tmp/non-existent', errors='ignore') }}",
                "spacing",
                id="43",
            ),
            # https://github.com/ansible/ansible-lint/pull/3057
            # since jinja 3.0.0, \r is converted to \n if the string has jinja in it
            pytest.param(
                "{{ 'foo' }}\r{{ 'bar' }}",
                "{{ 'foo' }}\n{{ 'bar' }}",
                "spacing",
                id="44",
            ),
            # if we do not have any jinja constructs, we should keep original \r
            # to match ansible behavior
            pytest.param(
                "foo\rbar",
                "foo\rbar",
                "spacing",
                id="45",
            ),
            # Windows line endings (\r\n) should be preserved, but \r alone should normalize to \n
            pytest.param(
                "Created on {{ '%Y-%m-%d %H:%M:%S %Z' | strftime }}.\r\n",
                "Created on {{ '%Y-%m-%d %H:%M:%S %Z' | strftime }}.\r\n",
                "spacing",
                id="46",
            ),
        ),
    )
    def test_jinja(text: str, expected: str, tag: str) -> None:
        """Tests our ability to spot spacing errors inside jinja2 templates."""
        rule = JinjaRule()

        reformatted, details, returned_tag = rule.check_whitespace(
            text,
            key="name",
            lintable=Lintable("playbook.yml"),
        )
        assert tag == returned_tag, details
        assert expected == reformatted

    @pytest.mark.parametrize(
        ("text", "expected", "tag"),
        (
            pytest.param(
                "1+2",
                "1 + 2",
                "spacing",
                id="0",
            ),
            pytest.param(
                "- 1",
                "-1",
                "spacing",
                id="1",
            ),
            # Ensure that we do not choke with double templating on implicit
            # and instead we remove them braces.
            pytest.param("{{ o | bool }}", "o | bool", "spacing", id="2"),
        ),
    )
    def test_jinja_implicit(text: str, expected: str, tag: str) -> None:
        """Tests our ability to spot spacing errors implicit jinja2 templates."""
        rule = JinjaRule()
        # implicit jinja2 are working only inside playbooks and tasks
        lintable = Lintable(name="playbook.yml", kind="playbook")
        reformatted, details, returned_tag = rule.check_whitespace(
            text,
            key="when",
            lintable=lintable,
        )
        assert tag == returned_tag, details
        assert expected == reformatted

    @pytest.mark.parametrize(
        ("lintable", "matches"),
        (pytest.param("examples/playbooks/vars/rule_jinja_vars.yml", 0, id="0"),),
    )
    def test_jinja_file(lintable: str, matches: int) -> None:
        """Tests our ability to process var filesspot spacing errors."""
        collection = RulesCollection()
        collection.register(JinjaRule())
        errs = Runner(lintable, rules=collection).run()
        assert len(errs) == matches
        for err in errs:
            assert isinstance(err, JinjaRule)
            assert errs[0].tag == "jinja[invalid]"
            assert errs[0].rule.id == "jinja"

    def test_jinja_invalid() -> None:
        """Tests our ability to spot spacing errors inside jinja2 templates."""
        collection = RulesCollection()
        collection.register(JinjaRule())
        success = "examples/playbooks/rule-jinja-fail.yml"
        errs = Runner(success, rules=collection).run()
        assert len(errs) == 2
        assert errs[0].tag == "jinja[spacing]"
        assert errs[0].rule.id == "jinja"
        assert errs[0].lineno in [9, 13]  # ruamel w/ clib return different numbers
        assert errs[1].tag == "jinja[invalid]"
        assert errs[1].rule.id == "jinja"
        assert errs[1].lineno in [9, 10, 13]  # 2.19 has better line identification

    def test_jinja_valid() -> None:
        """Tests our ability to parse jinja, even when variables may not be defined."""
        collection = RulesCollection()
        collection.register(JinjaRule())
        success = "examples/playbooks/rule-jinja-pass.yml"
        errs = Runner(success, rules=collection).run()
        assert len(errs) == 0

    @mock.patch.dict(os.environ, {"ANSIBLE_LINT_WRITE_TMP": "1"}, clear=True)
    def test_jinja_transform(
        config_options: Options,
        default_rules_collection: RulesCollection,
    ) -> None:
        """Test transform functionality for jinja rule."""
        playbook = Path("examples/playbooks/rule-jinja-before.yml")
        config_options.write_list = ["all"]

        config_options.lintables = [str(playbook)]
        runner_result = get_matches(
            rules=default_rules_collection,
            options=config_options,
        )
        transformer = Transformer(result=runner_result, options=config_options)
        transformer.run()

        matches = runner_result.matches
        assert len(matches) == 2

        orig_content = playbook.read_text(encoding="utf-8")
        expected_content = playbook.with_suffix(
            f".transformed{playbook.suffix}",
        ).read_text(encoding="utf-8")
        transformed_content = playbook.with_suffix(f".tmp{playbook.suffix}").read_text(
            encoding="utf-8",
        )

        assert orig_content != transformed_content
        assert expected_content == transformed_content
        playbook.with_suffix(f".tmp{playbook.suffix}").unlink()

    def test_jinja_nested_var_errors() -> None:
        """Tests our ability to handle nested var errors from jinja2 templates."""

        def _do_template(*args, **kwargs):  # type: ignore[no-untyped-def] # Templar.do_template has no type hint
            data = args[1]

            if data != "{{ 12 | random(seed=inventory_hostname) }}":
                return do_template(*args, **kwargs)

            msg = "Unexpected templating type error occurred on (foo): bar"
            raise AnsibleError(str(msg))

        do_template = Templar.do_template
        collection = RulesCollection()
        collection.register(JinjaRule())
        lintable = Lintable("examples/playbooks/jinja-nested-vars.yml")
        with mock.patch.object(Templar, "do_template", _do_template):
            results = Runner(lintable, rules=collection).run()
            assert len(results) == 0

    def test_jinja_ansible_tagged_str_concatenation() -> None:
        """Tests handling of _AnsibleTaggedStr concatenation errors from ansible-core 2.19."""
<<<<<<< HEAD
        def _mock_template_error(*_args, **_kwargs):  # type: ignore[no-untyped-def]
=======

        def _mock_template_error(*args, **kwargs):  # type: ignore[no-untyped-def]
>>>>>>> 4e58a44a
            msg = 'can only concatenate list (not "_AnsibleTaggedStr") to list'
            raise AnsibleError(msg)

        collection = RulesCollection()
        collection.register(JinjaRule())

        test_content = """---
- name: Test _AnsibleTaggedStr concatenation
  hosts: localhost
  tasks:
    - name: Task with problematic template
      ansible.builtin.debug:
        msg: "{{ ['dnf', '-y', 'install'] + __excludes }}"
      vars:
        __excludes: "{{ ['--exclude'] | product(packages) | flatten }}"
        packages: ["pkg1", "pkg2"]
"""

        with tempfile.NamedTemporaryFile(mode="w", suffix=".yml", delete=False, encoding="utf-8") as f:
            f.write(test_content)
            f.flush()
            lintable = Lintable(f.name)

        try:
            with mock.patch.object(Templar, "do_template", _mock_template_error):
                results = Runner(lintable, rules=collection).run()
                jinja_errors = [r for r in results if r.rule.id == "jinja"]
                assert len(jinja_errors) == 0, (
                    f"Expected no jinja errors, got: {jinja_errors}"
                )
        finally:
            Path(f.name).unlink()

    @pytest.mark.parametrize(
        ("nodeps", "expected_results"),
        (
            pytest.param(
                "0",
                0 if ansible_version() >= Version("2.19.0.dev0") else 1,
                id="normal",
            ),
            pytest.param("1", 0, id="nodeps"),
        ),
    )
    def test_filter_import_failure(
        nodeps: str, expected_results: int, monkeypatch: pytest.MonkeyPatch
    ) -> None:
        """Tests how we process import failures from within filters."""
        monkeypatch.setenv("ANSIBLE_LINT_NODEPS", nodeps)
        collection = RulesCollection()
        collection.register(JinjaRule())
        lintable = Lintable("examples/playbooks/test_filter_with_importerror.yml")
        results = Runner(lintable, rules=collection).run()
        assert len(results) == expected_results<|MERGE_RESOLUTION|>--- conflicted
+++ resolved
@@ -942,47 +942,6 @@
             results = Runner(lintable, rules=collection).run()
             assert len(results) == 0
 
-    def test_jinja_ansible_tagged_str_concatenation() -> None:
-        """Tests handling of _AnsibleTaggedStr concatenation errors from ansible-core 2.19."""
-<<<<<<< HEAD
-        def _mock_template_error(*_args, **_kwargs):  # type: ignore[no-untyped-def]
-=======
-
-        def _mock_template_error(*args, **kwargs):  # type: ignore[no-untyped-def]
->>>>>>> 4e58a44a
-            msg = 'can only concatenate list (not "_AnsibleTaggedStr") to list'
-            raise AnsibleError(msg)
-
-        collection = RulesCollection()
-        collection.register(JinjaRule())
-
-        test_content = """---
-- name: Test _AnsibleTaggedStr concatenation
-  hosts: localhost
-  tasks:
-    - name: Task with problematic template
-      ansible.builtin.debug:
-        msg: "{{ ['dnf', '-y', 'install'] + __excludes }}"
-      vars:
-        __excludes: "{{ ['--exclude'] | product(packages) | flatten }}"
-        packages: ["pkg1", "pkg2"]
-"""
-
-        with tempfile.NamedTemporaryFile(mode="w", suffix=".yml", delete=False, encoding="utf-8") as f:
-            f.write(test_content)
-            f.flush()
-            lintable = Lintable(f.name)
-
-        try:
-            with mock.patch.object(Templar, "do_template", _mock_template_error):
-                results = Runner(lintable, rules=collection).run()
-                jinja_errors = [r for r in results if r.rule.id == "jinja"]
-                assert len(jinja_errors) == 0, (
-                    f"Expected no jinja errors, got: {jinja_errors}"
-                )
-        finally:
-            Path(f.name).unlink()
-
     @pytest.mark.parametrize(
         ("nodeps", "expected_results"),
         (
