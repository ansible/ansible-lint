"""Store configuration options as a singleton."""
import os
import re
import subprocess
import sys
from argparse import Namespace
from functools import lru_cache
from typing import Any, Dict, List, Optional, Tuple

from packaging.version import Version

from ansiblelint.constants import ANSIBLE_MISSING_RC

DEFAULT_KINDS = [
    # Do not sort this list, order matters.
    {"jinja2": "**/*.j2"},  # jinja2 templates are not always parsable as something else
    {"jinja2": "**/*.j2.*"},
    {"inventory": "**/inventory/**.yml"},
    {"requirements": "**/meta/requirements.yml"},  # v1 only
    # https://docs.ansible.com/ansible/latest/dev_guide/collections_galaxy_meta.html
    {"galaxy": "**/galaxy.yml"},  # Galaxy collection meta
    {"reno": "**/releasenotes/*/*.{yaml,yml}"},  # reno release notes
    {"playbook": "**/playbooks/*.{yml,yaml}"},
    {"playbook": "**/*playbook*.{yml,yaml}"},
    {"role": "**/roles/*/"},
    {"tasks": "**/tasks/**/*.{yaml,yml}"},
    {"handlers": "**/handlers/*.{yaml,yml}"},
    {"vars": "**/{host_vars,group_vars,vars,defaults}/**/*.{yaml,yml}"},
    {"meta": "**/meta/main.{yaml,yml}"},
    {"yaml": ".config/molecule/config.{yaml,yml}"},  # molecule global config
    {
        "requirements": "**/molecule/*/{collections,requirements}.{yaml,yml}"
    },  # molecule old collection requirements (v1), ansible 2.8 only
    {"yaml": "**/molecule/*/{base,molecule}.{yaml,yml}"},  # molecule config
    {"requirements": "**/requirements.yml"},  # v2 and v1
    {"playbook": "**/molecule/*/*.{yaml,yml}"},  # molecule playbooks
    {"yaml": "**/{.ansible-lint,.yamllint}"},
    {"yaml": "**/*.{yaml,yml}"},
    {"yaml": "**/.*.{yaml,yml}"},
]

BASE_KINDS = [
    # These assignations are only for internal use and are only inspired by
    # MIME/IANA model. Their purpose is to be able to process a file based on
    # it type, including generic processing of text files using the prefix.
    {
        "text/jinja2": "**/*.j2"
    },  # jinja2 templates are not always parsable as something else
    {"text/jinja2": "**/*.j2.*"},
    {"text": "**/templates/**/*.*"},  # templates are likely not validable
    {"text/json": "**/*.json"},  # standardized
    {"text/markdown": "**/*.md"},  # https://tools.ietf.org/html/rfc7763
    {"text/rst": "**/*.rst"},  # https://en.wikipedia.org/wiki/ReStructuredText
    {"text/ini": "**/*.ini"},
    # YAML has no official IANA assignation
    {"text/yaml": "**/{.ansible-lint,.yamllint}"},
    {"text/yaml": "**/*.{yaml,yml}"},
    {"text/yaml": "**/.*.{yaml,yml}"},
]


options = Namespace(
    cache_dir=None,
    colored=True,
    configured=False,
    cwd=".",
    display_relative_path=True,
    exclude_paths=[],
    lintables=[],
    listrules=False,
    listtags=False,
<<<<<<< HEAD
    do_transforms=False,
    fmt_all_files=True,  # on do_transforms, fmt all yaml files, even w/o LintErrors
=======
    fmt_yaml_files=False,
>>>>>>> 5c92c2ed
    parseable=False,
    parseable_severity=False,
    quiet=False,
    rulesdirs=[],
    skip_list=[],
    tags=[],
    verbosity=False,
    warn_list=[],
    kinds=DEFAULT_KINDS,
    mock_modules=[],
    mock_roles=[],
    loop_var_prefix=None,
    var_naming_pattern=None,
    offline=False,
    project_dir=".",  # default should be valid folder (do not use None here)
    extra_vars=None,
    enable_list=[],
    skip_action_validation=True,
    rules=dict(),  # Placeholder to set and keep configurations for each rule.
)

# Used to store detected tag deprecations
used_old_tags: Dict[str, str] = {}

# Used to store collection list paths (with mock paths if needed)
collection_list: List[str] = []


def get_rule_config(rule_id: str) -> Dict[str, Any]:
    """Get configurations for the rule ``rule_id``."""
    rule_config = options.rules.get(rule_id, dict())
    if not isinstance(rule_config, dict):
        raise RuntimeError("Invalid rule config for %s: %s" % (rule_id, rule_config))
    return rule_config


@lru_cache()
def ansible_collections_path() -> str:
    """Return collection path variable for current version of Ansible."""
    # respect Ansible behavior, which is to load old name if present
    for env_var in ["ANSIBLE_COLLECTIONS_PATHS", "ANSIBLE_COLLECTIONS_PATH"]:
        if env_var in os.environ:
            return env_var

    # https://github.com/ansible/ansible/pull/70007
    if ansible_version() >= ansible_version("2.10.0.dev0"):
        return "ANSIBLE_COLLECTIONS_PATH"
    return "ANSIBLE_COLLECTIONS_PATHS"


def parse_ansible_version(stdout: str) -> Tuple[str, Optional[str]]:
    """Parse output of 'ansible --version'."""
    # Ansible can produce extra output before displaying version in debug mode.

    # ansible-core 2.11+: 'ansible [core 2.11.3]'
    match = re.search(r"^ansible \[(?:core|base) ([^\]]+)\]", stdout, re.MULTILINE)
    if match:
        return match.group(1), None
    # ansible-base 2.10 and Ansible 2.9: 'ansible 2.x.y'
    match = re.search(r"^ansible ([^\s]+)", stdout, re.MULTILINE)
    if match:
        return match.group(1), None
    return "", "FATAL: Unable parse ansible cli version: %s" % stdout


@lru_cache()
def ansible_version(version: str = "") -> Version:
    """Return current Version object for Ansible.

    If version is not mentioned, it returns current version as detected.
    When version argument is mentioned, it return converts the version string
    to Version object in order to make it usable in comparisons.
    """
    if not version:
        proc = subprocess.run(
            ["ansible", "--version"],
            universal_newlines=True,
            check=False,
            stdout=subprocess.PIPE,
            stderr=subprocess.PIPE,
        )
        if proc.returncode == 0:
            version, error = parse_ansible_version(proc.stdout)
            if error is not None:
                print(error)
                sys.exit(ANSIBLE_MISSING_RC)
        else:
            print(
                "Unable to find a working copy of ansible executable.",
                proc,
            )
            sys.exit(ANSIBLE_MISSING_RC)
    return Version(version)


if ansible_collections_path() in os.environ:
    collection_list = os.environ[ansible_collections_path()].split(':')<|MERGE_RESOLUTION|>--- conflicted
+++ resolved
@@ -69,12 +69,9 @@
     lintables=[],
     listrules=False,
     listtags=False,
-<<<<<<< HEAD
+    fmt_yaml_files=False,
     do_transforms=False,
     fmt_all_files=True,  # on do_transforms, fmt all yaml files, even w/o LintErrors
-=======
-    fmt_yaml_files=False,
->>>>>>> 5c92c2ed
     parseable=False,
     parseable_severity=False,
     quiet=False,
