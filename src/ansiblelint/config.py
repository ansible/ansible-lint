"""Store configuration options as a singleton."""

from __future__ import annotations

import json
import logging
import os
import sys
import time
import urllib.request
import warnings
from dataclasses import dataclass, field
from http.client import HTTPException
from importlib.metadata import PackageNotFoundError, distribution, version
from pathlib import Path
from typing import Any
from urllib.error import HTTPError, URLError

from packaging.version import Version

from ansiblelint import __version__
from ansiblelint.loaders import yaml_from_file

_logger = logging.getLogger(__name__)


CACHE_DIR = (
    os.path.expanduser(os.environ.get("XDG_CACHE_HOME", "~/.cache")) + "/ansible-lint"
)

DEFAULT_WARN_LIST = [
    "experimental",
    "jinja[spacing]",  # warning until we resolve all reported false-positives
    "fqcn[deep]",  # 2023-05-31 added
]

DEFAULT_KINDS = [
    # Do not sort this list, order matters.
    {"jinja2": "**/*.j2"},  # jinja2 templates are not always parsable as something else
    {"jinja2": "**/*.j2.*"},
    {"yaml": ".github/**/*.{yaml,yml}"},  # github workflows
    {"text": "**/templates/**/*.*"},  # templates are likely not validable
    {"execution-environment": "**/execution-environment.yml"},
    {"ansible-lint-config": "**/.ansible-lint"},
    {"ansible-lint-config": "**/.ansible-lint.{yaml,yml}"},
    {"ansible-lint-config": "**/.config/ansible-lint.{yaml,yml}"},
    {"ansible-navigator-config": "**/ansible-navigator.{yaml,yml}"},
    {"inventory": "**/inventory/**.{yaml,yml}"},
    {"requirements": "**/meta/requirements.{yaml,yml}"},  # v1 only
    # https://docs.ansible.com/ansible/latest/dev_guide/collections_galaxy_meta.html
    {"galaxy": "**/galaxy.yml"},  # Galaxy collection meta
    {"reno": "**/releasenotes/*/*.{yaml,yml}"},  # reno release notes
    {"vars": "**/{host_vars,group_vars,vars,defaults}/**/*.{yaml,yml}"},
    {"tasks": "**/tasks/**/*.{yaml,yml}"},
    {"rulebook": "**/rulebooks/*.{yml,yaml"},
<<<<<<< HEAD
    {"pattern": "**/extensions/patterns/*/meta/pattern.json"},
=======
    {"pattern": "**/patterns/*/meta/pattern.json"},
    {"play-argspec": "**/patterns/*/playbooks/meta/*.{yaml,yml}"},
    {"play-argspec": "**/*.meta.{yaml,yml}"},
>>>>>>> 331be65d
    {"playbook": "**/playbooks/*.{yml,yaml}"},
    {"playbook": "**/*playbook*.{yml,yaml}"},
    {"playbook": "**/extensions/patterns/*/playbooks/*.{yml,yaml}"},
    {"role": "**/roles/*/"},
    {"handlers": "**/handlers/*.{yaml,yml}"},
    {"test-meta": "**/tests/integration/targets/*/meta/main.{yaml,yml}"},
    {"meta": "**/meta/main.{yaml,yml}"},
    {"meta-runtime": "**/meta/runtime.{yaml,yml}"},
    {"role-arg-spec": "**/meta/argument_specs.{yaml,yml}"},  # role argument specs
    {"yaml": ".config/molecule/config.{yaml,yml}"},  # molecule global config
    {
        "requirements": "**/molecule/*/{collections,requirements}.{yaml,yml}",
    },  # molecule old collection requirements (v1), ansible 2.8 only
    {"yaml": "**/molecule/*/{base,molecule}.{yaml,yml}"},  # molecule config
    {"requirements": "**/requirements.{yaml,yml}"},  # v2 and v1
    {"playbook": "**/molecule/*/*.{yaml,yml}"},  # molecule playbooks
    {"yaml": "**/{.ansible-lint,.yamllint}"},
    {"changelog": "**/changelogs/changelog.{yaml,yml}"},
    {"yaml": "**/*.{yaml,yml}"},
    {"yaml": "**/.*.{yaml,yml}"},
    {"sanity-ignore-file": "**/tests/sanity/ignore-*.txt"},
    # what are these doc_fragments? We also ignore module_utils for now
    {
        "plugin": "**/plugins/{action,become,cache,callback,connection,filter,inventory,lookup,modules,test}/**/*.py",
    },
    {"python": "**/*.py"},
]

BASE_KINDS = [
    # These assignations are only for internal use and are only inspired by
    # MIME/IANA model. Their purpose is to be able to process a file based on
    # it type, including generic processing of text files using the prefix.
    {
        "text/jinja2": "**/*.j2",
    },  # jinja2 templates are not always parsable as something else
    {"text/jinja2": "**/*.j2.*"},
    {"text": "**/templates/**/*.*"},  # templates are likely not validable
    {"text/json": "**/*.json"},  # standardized
    {"text/markdown": "**/*.md"},  # https://tools.ietf.org/html/rfc7763
    {"text/rst": "**/*.rst"},  # https://en.wikipedia.org/wiki/ReStructuredText
    {"text/ini": "**/*.ini"},
    # YAML has no official IANA assignation
    {"text/yaml": "**/{.ansible-lint,.yamllint}"},
    {"text/yaml": "**/*.{yaml,yml}"},
    {"text/yaml": "**/.*.{yaml,yml}"},
    {"text/python": "**/*.py"},
]

# File kinds that are recognized by ansible, used internally to force use of
# YAML 1.1 instead of 1.2 due to ansible-core dependency on pyyaml.
ANSIBLE_OWNED_KINDS = {
    "handlers",
    "galaxy",
    "meta",
    "meta-runtime",
    "playbook",
    "requirements",
    "role-arg-spec",
    "rulebook",
    "tasks",
    "vars",
}

PROFILES = yaml_from_file(Path(__file__).parent / "data" / "profiles.yml")

LOOP_VAR_PREFIX = "^(__|{role}_)"


@dataclass
class Options:  # pylint: disable=too-many-instance-attributes
    """Store ansible-lint effective configuration options."""

    # Private attributes
    _skip_ansible_syntax_check: bool = False

    # Public attributes
    cache_dir: Path | None = None
    colored: bool = True
    configured: bool = False
    cwd: Path = Path()
    display_relative_path: bool = True
    exclude_paths: list[str] = field(default_factory=list)
    format: str = "brief"
    lintables: list[str] = field(default_factory=list)
    list_rules: bool = False
    list_tags: bool = False
    write_list: list[str] = field(default_factory=list)
    write_exclude_list: list[str] = field(default_factory=list)
    parseable: bool = False
    quiet: bool = False
    rulesdirs: list[Path] = field(default_factory=list)
    skip_list: list[str] = field(default_factory=list)
    tags: list[str] = field(default_factory=list)
    verbosity: int = 0
    warn_list: list[str] = field(default_factory=list)
    kinds = DEFAULT_KINDS
    mock_filters: list[str] = field(default_factory=list)
    mock_modules: list[str] = field(default_factory=list)
    mock_roles: list[str] = field(default_factory=list)
    loop_var_prefix: str | None = None
    only_builtins_allow_collections: list[str] = field(default_factory=list)
    only_builtins_allow_modules: list[str] = field(default_factory=list)
    var_naming_pattern: str | None = None
    offline: bool = False
    project_dir: str = "."  # default should be valid folder (do not use None here)
    extra_vars: dict[str, Any] | None = None
    enable_list: list[str] = field(default_factory=list)
    skip_action_validation: bool = True
    strict: bool = False
    rules: dict[str, Any] = field(
        default_factory=dict,
    )  # Placeholder to set and keep configurations for each rule.
    profile: str | None = None
    task_name_prefix: str = "{stem} | "
    sarif_file: Path | None = None
    config_file: str | None = None
    generate_ignore: bool = False
    rulesdir: list[Path] = field(default_factory=list)
    use_default_rules: bool = False
    version: bool = False  # display version command
    list_profiles: bool = False  # display profiles command
    ignore_file: Path | None = None
    max_tasks: int = 100
    max_block_depth: int = 20
    # Refer to https://docs.ansible.com/ansible/latest/reference_appendices/release_and_maintenance.html#ansible-core-support-matrix
    _default_supported = ["2.15.", "2.16.", "2.17.", "2.18."]
    supported_ansible_also: list[str] = field(default_factory=list)

    @property
    def nodeps(self) -> bool:
        """Returns value of nodeps feature."""
        # We do not want this to be cached as it would affect our testings.
        return bool(int(os.environ.get("ANSIBLE_LINT_NODEPS", "0")))

    def __post_init__(self) -> None:
        """Extra initialization logic."""
        if self.nodeps:
            self.offline = True

    @property
    def supported_ansible(self) -> list[str]:
        """Returns list of ansible versions that are considered supported."""
        return sorted([*self._default_supported, *self.supported_ansible_also])


options = Options()

# Used to store detected tag deprecations
used_old_tags: dict[str, str] = {}

# Used to store log messages before logging is initialized (level, message)
log_entries: list[tuple[int, str]] = []


def in_venv() -> bool:
    """Determine whether Python is running from a venv."""
    if hasattr(sys, "real_prefix") or os.environ.get("CONDA_EXE", None) is not None:
        return True

    pfx = getattr(sys, "base_prefix", sys.prefix)
    return pfx != sys.prefix


def guess_install_method() -> str:
    """Guess if pip upgrade command should be used."""
    package_name = "ansible-lint"

    try:
        if (distribution(package_name).read_text("INSTALLER") or "").strip() != "pip":
            return ""
    except PackageNotFoundError as exc:
        _logger.debug(exc)
        return ""

    pip = ""
    if in_venv():
        _logger.debug("Found virtualenv, assuming `pip3 install` will work.")
        pip = f"pip install --upgrade {package_name}"
    elif __file__.startswith(os.path.expanduser("~/.local/lib")):
        _logger.debug(
            "Found --user installation, assuming `pip3 install --user` will work.",
        )
        pip = f"pip3 install --user --upgrade {package_name}"

    # By default we assume pip is not safe to be used
    use_pip = False
    try:
        # Use pip to detect if is safe to use it to upgrade the package.
        # We do imports here to for performance and reasons, and also in order
        # to avoid errors if pip internals change. Also we want to avoid having
        # to add pip as a dependency, so we make use of it only when present.

        # trick to avoid runtime warning from inside pip: _distutils_hack/__init__.py:33: UserWarning: Setuptools is replacing distutils.
        with warnings.catch_warnings(record=True):
            warnings.simplefilter("always")
            # pylint: disable=import-outside-toplevel
            from pip._internal.metadata import get_default_environment
            from pip._internal.req.req_uninstall import uninstallation_paths

            dist = get_default_environment().get_distribution(package_name)
            if dist:
                _logger.debug("Found %s dist", dist)
                for _ in uninstallation_paths(dist):
                    use_pip = True
            else:
                _logger.debug("Skipping %s as it is not installed.", package_name)
                use_pip = False
    except (AttributeError, ModuleNotFoundError) as exc:
        # On Fedora 36, we got a AttributeError exception from pip that we want to avoid
        # On NixOS, we got a ModuleNotFoundError exception from pip that we want to avoid
        _logger.debug(exc)
        use_pip = False

    # We only want to recommend pip for upgrade if it looks safe to do so.
    return pip if use_pip else ""


def get_deps_versions() -> dict[str, Version | None]:
    """Return versions of most important dependencies."""
    result: dict[str, Version | None] = {}

    for name in ["ansible-core", "ansible-compat", "ruamel-yaml", "ruamel-yaml-clib"]:
        try:
            result[name] = Version(version(name))
        except PackageNotFoundError:
            result[name] = None
    return result


def get_version_warning() -> str:
    """Display warning if current version is outdated."""
    # 0.1dev1 is special fallback version
    if __version__ == "0.1.dev1":  # pragma: no cover
        return ""
    pip = guess_install_method()
    # If we do not know how to upgrade, we do not want to show any warnings
    # about version.
    if not pip:
        return ""

    msg = ""
    data = {}
    current_version = Version(__version__)

    if not os.path.exists(CACHE_DIR):  # pragma: no cover
        os.makedirs(CACHE_DIR)
    cache_file = f"{CACHE_DIR}/latest.json"
    refresh = True
    if os.path.exists(cache_file):
        age = time.time() - os.path.getmtime(cache_file)
        if age < 24 * 60 * 60:
            refresh = False
        with open(cache_file, encoding="utf-8") as f:
            data = json.load(f)

    if not options.offline and (refresh or not data):
        release_url = (
            "https://api.github.com/repos/ansible/ansible-lint/releases/latest"
        )
        try:
            with urllib.request.urlopen(release_url) as url:  # noqa: S310
                data = json.load(url)
                with open(cache_file, "w", encoding="utf-8") as f:
                    json.dump(data, f)
        except (URLError, HTTPError, HTTPException) as exc:  # pragma: no cover
            _logger.debug(
                "Unable to fetch latest version from %s due to: %s",
                release_url,
                exc,
            )
            return ""

    if data:
        html_url = data["html_url"]
        new_version = Version(data["tag_name"][1:])  # removing v prefix from tag

        if current_version > new_version:
            msg = "[dim]You are using a pre-release version of ansible-lint.[/]"
        elif current_version < new_version:
            msg = f"""[warning]A new release of ansible-lint is available: [warning]{current_version}[/] → [success][link={html_url}]{new_version}[/link][/][/]"""
            msg += f" Upgrade by running: [info]{pip}[/]"

    return msg<|MERGE_RESOLUTION|>--- conflicted
+++ resolved
@@ -53,13 +53,9 @@
     {"vars": "**/{host_vars,group_vars,vars,defaults}/**/*.{yaml,yml}"},
     {"tasks": "**/tasks/**/*.{yaml,yml}"},
     {"rulebook": "**/rulebooks/*.{yml,yaml"},
-<<<<<<< HEAD
     {"pattern": "**/extensions/patterns/*/meta/pattern.json"},
-=======
-    {"pattern": "**/patterns/*/meta/pattern.json"},
     {"play-argspec": "**/patterns/*/playbooks/meta/*.{yaml,yml}"},
     {"play-argspec": "**/*.meta.{yaml,yml}"},
->>>>>>> 331be65d
     {"playbook": "**/playbooks/*.{yml,yaml}"},
     {"playbook": "**/*playbook*.{yml,yaml}"},
     {"playbook": "**/extensions/patterns/*/playbooks/*.{yml,yaml}"},
