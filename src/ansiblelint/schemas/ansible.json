{
  "$defs": {
    "ansible.builtin.import_playbook": {
      "additionalProperties": false,
      "oneOf": [
        {
          "not": {
            "required": ["import_playbook"]
          },
          "required": ["ansible.builtin.import_playbook"]
        },
        {
          "not": {
            "required": ["ansible.builtin.import_playbook"]
          },
          "required": ["import_playbook"]
        }
      ],
      "patternProperties": {
        "^(ansible\\.builtin\\.)?import_playbook$": {
          "markdownDescription": "* Includes a file with a list of plays to be executed.\n *  Files with a list of plays can only be included at the top level.\n * You cannot use this action inside a play.\n\nSee [import_playbook](https://docs.ansible.com/ansible/latest/collections/ansible/builtin/import_playbook_module.html)",
          "title": "Import Playbook",
          "type": "string"
        },
        "name": {
          "title": "Name",
          "type": "string"
        },
        "tags": {
          "$ref": "#/$defs/tags"
        },
        "vars": {
          "title": "Vars",
          "type": "object"
        },
        "when": {
          "$ref": "#/$defs/complex_conditional",
          "title": "When"
        }
      },
      "type": "object"
    },
    "become_method": {
<<<<<<< HEAD
      "markdownDescription": "See [become](https://docs.ansible.com/ansible/latest/user_guide/become.html)",
=======
>>>>>>> 7bdb009e
      "anyOf": [
        {
          "enum": [
            "ansible.builtin.sudo",
            "ansible.builtin.su",
            "community.general.pbrun",
            "community.general.pfexec",
            "ansible.builtin.runas",
            "community.general.dzdo",
            "community.general.ksu",
            "community.general.doas",
            "community.general.machinectl",
            "community.general.pmrun",
            "community.general.sesu",
            "community.general.sudosu"
          ],
          "type": "string"
        },
        {
          "$ref": "#/$defs/full-jinja"
        },
        {
          "pattern": "[A-Za-z0-9_\\.]+",
          "type": "string"
        }
      ],
      "markdownDescription": "See [become](https://docs.ansible.com/ansible/latest/user_guide/become.html)",
      "title": "Become Method"
    },
    "block": {
      "properties": {
        "always": {
          "items": {
            "anyOf": [
              {
                "$ref": "#/$defs/task"
              },
              {
                "$ref": "#/$defs/block"
              }
            ]
          },
          "title": "Always",
          "type": "array"
        },
        "any_errors_fatal": {
          "$ref": "#/$defs/templated-boolean",
          "title": "Any Errors Fatal"
        },
        "become": {
          "$ref": "#/$defs/templated-boolean",
          "title": "Become"
        },
        "become_exe": {
          "title": "Become Exe",
          "type": "string"
        },
        "become_flags": {
          "title": "Become Flags",
          "type": "string"
        },
        "become_method": {
          "$ref": "#/$defs/become_method"
        },
        "become_user": {
          "title": "Become User",
          "type": "string"
        },
        "block": {
          "items": {
            "anyOf": [
              {
                "$ref": "#/$defs/task"
              },
              {
                "$ref": "#/$defs/block"
              }
            ]
          },
          "markdownDescription": "Blocks create logical groups of tasks. Blocks also offer ways to handle task errors, similar to exception handling in many programming languages. See [blocks](https://docs.ansible.com/ansible/latest/user_guide/playbooks_blocks.html)",
          "title": "Block",
          "type": "array"
        },
        "check_mode": {
          "$ref": "#/$defs/complex_conditional",
          "title": "Check Mode"
        },
        "collections": {
          "items": {
            "type": "string"
          },
          "title": "Collections",
          "type": "array"
        },
        "connection": {
          "title": "Connection",
          "type": "string"
        },
        "debugger": {
          "title": "Debugger",
          "type": "string"
        },
        "delegate_facts": {
          "title": "Delegate Facts",
          "type": "boolean"
        },
        "delegate_to": {
          "title": "Delegate To",
          "type": "string"
        },
        "diff": {
          "$ref": "#/$defs/templated-boolean",
          "title": "Diff"
        },
        "environment": {
          "$ref": "#/$defs/environment"
        },
        "ignore_errors": {
          "$ref": "#/$defs/ignore_errors"
        },
        "ignore_unreachable": {
          "title": "Ignore Unreachable",
          "type": "boolean"
        },
        "module_defaults": {
          "title": "Module Defaults"
        },
        "name": {
          "title": "Name",
          "type": "string"
        },
        "no_log": {
          "$ref": "#/$defs/templated-boolean"
        },
        "port": {
          "$ref": "#/$defs/templated-integer"
        },
        "remote_user": {
          "title": "Remote User",
          "type": "string"
        },
        "rescue": {
          "items": {
            "anyOf": [
              {
                "$ref": "#/$defs/task"
              },
              {
                "$ref": "#/$defs/block"
              }
            ]
          },
          "title": "Rescue",
          "type": "array"
        },
        "run_once": {
          "$ref": "#/$defs/templated-boolean",
          "title": "Run Once"
        },
        "tags": {
          "$ref": "#/$defs/tags",
          "title": "Tags"
        },
        "throttle": {
          "$ref": "#/$defs/templated-integer",
          "title": "Throttle"
        },
        "timeout": {
          "$ref": "#/$defs/templated-integer",
          "title": "Timeout"
        },
        "vars": {
          "title": "Vars",
          "type": "object"
        },
        "when": {
          "$ref": "#/$defs/complex_conditional",
          "title": "When"
        }
      },
      "required": ["block"],
      "type": "object"
    },
    "complex_conditional": {
      "oneOf": [
        {
          "type": "boolean"
        },
        {
          "type": "string"
        },
        {
          "items": {
            "anyOf": [
              {
                "type": "boolean"
              },
              {
                "type": "string"
              }
            ]
          },
          "type": "array"
        }
      ]
    },
    "environment": {
      "anyOf": [
        {
          "additionalProperties": {
            "type": "string"
          },
          "type": "object"
        },
        {
          "$ref": "#/$defs/full-jinja"
        }
      ],
      "title": "Environment"
    },
    "full-jinja": {
      "pattern": "^\\{[\\{%](.|[\r\n])*[\\}%]\\}$",
      "type": "string"
    },
    "ignore_errors": {
      "$ref": "#/$defs/templated-boolean",
      "markdownDescription": "See [ignore_errors](https://docs.ansible.com/ansible/latest/user_guide/playbooks_error_handling.html#ignoring-failed-commands)",
      "title": "Ignore Errors"
    },
    "no_log": {
      "$ref": "#/$defs/templated-boolean",
      "markdownDescription": "Use for protecting sensitive data. See [no_log](https://docs.ansible.com/ansible/latest/reference_appendices/logging.html)",
      "title": "no_log"
    },
    "play": {
      "additionalProperties": false,
      "allOf": [
        {
          "not": {
            "required": ["ansible.builtin.import_playbook"]
          }
        },
        {
          "not": {
            "required": ["import_playbook"]
          }
        }
      ],
      "properties": {
        "any_errors_fatal": {
          "$ref": "#/$defs/templated-boolean",
          "title": "Any Errors Fatal"
        },
        "become": {
          "$ref": "#/$defs/templated-boolean",
          "title": "Become"
        },
        "become_exe": {
          "title": "Become Exe",
          "type": "string"
        },
        "become_flags": {
          "title": "Become Flags",
          "type": "string"
        },
        "become_method": {
          "$ref": "#/$defs/become_method"
        },
        "become_user": {
          "title": "Become User",
          "type": "string"
        },
        "check_mode": {
          "$ref": "#/$defs/complex_conditional",
          "title": "Check Mode"
        },
        "collections": {
          "items": {
            "type": "string"
          },
          "title": "Collections",
          "type": "array"
        },
        "connection": {
          "title": "Connection",
          "type": "string"
        },
        "debugger": {
          "title": "Debugger",
          "type": "string"
        },
        "diff": {
          "$ref": "#/$defs/templated-boolean",
          "title": "Diff"
        },
        "environment": {
          "$ref": "#/$defs/environment"
        },
        "fact_path": {
          "title": "Fact Path",
          "type": "string"
        },
        "force_handlers": {
          "title": "Force Handlers",
          "type": "boolean"
        },
        "gather_facts": {
          "title": "Gather Facts",
          "type": "boolean"
        },
        "gather_subset": {
          "items": {
            "anyOf": [
              {
                "enum": [
                  "all",
                  "min",
                  "all_ipv4_addresses",
                  "all_ipv6_addresses",
                  "apparmor",
                  "architecture",
                  "caps",
                  "chroot,cmdline",
                  "date_time",
                  "default_ipv4",
                  "default_ipv6",
                  "devices",
                  "distribution",
                  "distribution_major_version",
                  "distribution_release",
                  "distribution_version",
                  "dns",
                  "effective_group_ids",
                  "effective_user_id",
                  "env",
                  "facter",
                  "fips",
                  "hardware",
                  "interfaces",
                  "is_chroot",
                  "iscsi",
                  "kernel",
                  "local",
                  "lsb",
                  "machine",
                  "machine_id",
                  "mounts",
                  "network",
                  "ohai",
                  "os_family",
                  "pkg_mgr",
                  "platform",
                  "processor",
                  "processor_cores",
                  "processor_count",
                  "python",
                  "python_version",
                  "real_user_id",
                  "selinux",
                  "service_mgr",
                  "ssh_host_key_dsa_public",
                  "ssh_host_key_ecdsa_public",
                  "ssh_host_key_ed25519_public",
                  "ssh_host_key_rsa_public",
                  "ssh_host_pub_keys",
                  "ssh_pub_keys",
                  "system",
                  "system_capabilities",
                  "system_capabilities_enforced",
                  "user",
                  "user_dir",
                  "user_gecos",
                  "user_gid",
                  "user_id",
                  "user_shell",
                  "user_uid",
                  "virtual",
                  "virtualization_role",
                  "virtualization_type"
                ],
                "type": "string"
              },
              {
                "enum": [
                  "!all",
                  "!min",
                  "!all_ipv4_addresses",
                  "!all_ipv6_addresses",
                  "!apparmor",
                  "!architecture",
                  "!caps",
                  "!chroot,cmdline",
                  "!date_time",
                  "!default_ipv4",
                  "!default_ipv6",
                  "!devices",
                  "!distribution",
                  "!distribution_major_version",
                  "!distribution_release",
                  "!distribution_version",
                  "!dns",
                  "!effective_group_ids",
                  "!effective_user_id",
                  "!env",
                  "!facter",
                  "!fips",
                  "!hardware",
                  "!interfaces",
                  "!is_chroot",
                  "!iscsi",
                  "!kernel",
                  "!local",
                  "!lsb",
                  "!machine",
                  "!machine_id",
                  "!mounts",
                  "!network",
                  "!ohai",
                  "!os_family",
                  "!pkg_mgr",
                  "!platform",
                  "!processor",
                  "!processor_cores",
                  "!processor_count",
                  "!python",
                  "!python_version",
                  "!real_user_id",
                  "!selinux",
                  "!service_mgr",
                  "!ssh_host_key_dsa_public",
                  "!ssh_host_key_ecdsa_public",
                  "!ssh_host_key_ed25519_public",
                  "!ssh_host_key_rsa_public",
                  "!ssh_host_pub_keys",
                  "!ssh_pub_keys",
                  "!system",
                  "!system_capabilities",
                  "!system_capabilities_enforced",
                  "!user",
                  "!user_dir",
                  "!user_gecos",
                  "!user_gid",
                  "!user_id",
                  "!user_shell",
                  "!user_uid",
                  "!virtual",
                  "!virtualization_role",
                  "!virtualization_type"
                ],
                "type": "string"
              }
            ]
          },
          "title": "Gather Subset",
          "type": "array"
        },
        "gather_timeout": {
          "$ref": "#/$defs/templated-integer",
          "title": "Gather Timeout"
        },
        "handlers": {
          "$ref": "#/$defs/tasks"
        },
        "hosts": {
          "anyOf": [
            {
              "type": "string"
            },
            {
              "items": {
                "type": "string"
              },
              "type": "array"
            }
          ],
          "title": "Hosts"
        },
        "ignore_errors": {
          "$ref": "#/$defs/ignore_errors"
        },
        "ignore_unreachable": {
          "title": "Ignore Unreachable",
          "type": "boolean"
        },
        "max_fail_percentage": {
          "title": "Max Fail Percentage",
          "type": "number"
        },
        "module_defaults": {
          "title": "Module Defaults"
        },
        "name": {
          "title": "Name",
          "type": "string"
        },
        "no_log": {
          "$ref": "#/$defs/templated-boolean"
        },
        "order": {
          "enum": [
            "default",
            "sorted",
            "reverse_sorted",
            "reverse_inventory",
            "shuffle"
          ],
          "title": "Order",
          "type": "string"
        },
        "port": {
          "$ref": "#/$defs/templated-integer",
          "title": "Port"
        },
        "post_tasks": {
          "$ref": "#/$defs/tasks"
        },
        "pre_tasks": {
          "$ref": "#/$defs/tasks"
        },
        "remote_user": {
          "title": "Remote User",
          "type": "string"
        },
        "roles": {
          "items": {
            "anyOf": [
              {
                "$ref": "#/$defs/play-role"
              },
              {
                "type": "string"
              }
            ]
          },
          "markdownDescription": "Roles let you automatically load related vars, files, tasks, handlers, and other Ansible artifacts based on a known file structure. After you group your content in roles, you can easily reuse them and share them with other users.\n See [roles](https://docs.ansible.com/ansible/latest/user_guide/playbooks_reuse_roles.html#roles)",
          "title": "Roles",
          "type": "array"
        },
        "run_once": {
          "$ref": "#/$defs/templated-boolean",
          "title": "Run Once"
        },
        "serial": {
          "anyOf": [
            {
              "$ref": "#/$defs/templated-integer-or-percent"
            },
            {
              "items": {
                "$ref": "#/$defs/templated-integer-or-percent"
              },
              "type": "array"
            }
          ],
          "markdownDescription": "Integer, percentage or list of those. See [Setting the batch size with serial](https://docs.ansible.com/ansible/latest/user_guide/playbooks_strategies.html#setting-the-batch-size-with-serial)",
          "title": "Batch size"
        },
        "strategy": {
          "title": "Strategy",
          "type": "string"
        },
        "tags": {
          "$ref": "#/$defs/tags",
          "title": "Tags"
        },
        "tasks": {
          "$ref": "#/$defs/tasks"
        },
        "throttle": {
          "$ref": "#/$defs/templated-integer",
          "title": "Throttle"
        },
        "timeout": {
          "$ref": "#/$defs/templated-integer",
          "title": "Timeout"
        },
        "user": {
          "title": "Remote User",
          "type": "string"
        },
        "vars": {
          "title": "Vars",
          "type": "object"
        },
        "vars_files": {
          "items": {
            "type": "string"
          },
          "title": "Vars Files",
          "type": ["array", "string", "null"]
        },
        "vars_prompt": {
          "items": {
            "$ref": "#/$defs/vars_prompt"
          },
          "markdownDescription": "See [vars_prompt](https://docs.ansible.com/ansible/latest/user_guide/playbooks_prompts.html)",
          "title": "vars_prompt",
          "type": "array"
        },
        "when": {
          "$ref": "#/$defs/complex_conditional",
          "title": "When"
        }
      },
      "required": ["hosts"],
      "title": "play",
      "type": "object"
    },
    "play-role": {
      "markdownDescription": "See [roles](https://docs.ansible.com/ansible/latest/user_guide/playbooks_reuse_roles.html#roles)",
      "properties": {
        "any_errors_fatal": {
          "$ref": "#/$defs/templated-boolean",
          "title": "Any Errors Fatal"
        },
        "become": {
          "$ref": "#/$defs/templated-boolean",
          "title": "Become"
        },
        "become_exe": {
          "title": "Become Exe",
          "type": "string"
        },
        "become_flags": {
          "title": "Become Flags",
          "type": "string"
        },
        "become_method": {
          "$ref": "#/$defs/become_method"
        },
        "become_user": {
          "title": "Become User",
          "type": "string"
        },
        "check_mode": {
          "$ref": "#/$defs/complex_conditional",
          "title": "Check Mode"
        },
        "collections": {
          "items": {
            "type": "string"
          },
          "title": "Collections",
          "type": "array"
        },
        "connection": {
          "title": "Connection",
          "type": "string"
        },
        "debugger": {
          "title": "Debugger",
          "type": "string"
        },
        "delegate_to": {
          "title": "Delegate To",
          "type": "string"
        },
        "diff": {
          "$ref": "#/$defs/templated-boolean",
          "title": "Diff"
        },
        "environment": {
          "$ref": "#/$defs/environment"
        },
        "ignore_errors": {
          "$ref": "#/$defs/ignore_errors"
        },
        "ignore_unreachable": {
          "title": "Ignore Unreachable",
          "type": "boolean"
        },
        "module_defaults": {
          "title": "Module Defaults"
        },
        "name": {
          "title": "Name",
          "type": "string"
        },
        "no_log": {
          "$ref": "#/$defs/templated-boolean"
        },
        "port": {
          "$ref": "#/$defs/templated-integer",
          "title": "Port"
        },
        "remote_user": {
          "title": "Remote User",
          "type": "string"
        },
        "role": {
          "title": "Role",
          "type": "string"
        },
        "run_once": {
          "$ref": "#/$defs/templated-boolean",
          "title": "Run Once"
        },
        "tags": {
          "$ref": "#/$defs/tags",
          "title": "Tags"
        },
        "throttle": {
          "$ref": "#/$defs/templated-integer",
          "title": "Throttle"
        },
        "timeout": {
          "$ref": "#/$defs/templated-integer",
          "title": "Timeout"
        },
        "vars": {
          "title": "Vars",
          "type": "object"
        },
        "when": {
          "$ref": "#/$defs/complex_conditional",
          "title": "When"
        }
      },
      "required": ["role"],
      "title": "play-role",
      "type": "object"
    },
    "playbook": {
      "examples": ["playbooks/*.yml", "playbooks/*.yaml"],
      "items": {
        "oneOf": [
          {
            "$ref": "#/$defs/ansible.builtin.import_playbook"
          },
          {
            "$ref": "#/$defs/play"
          }
        ]
      },
      "title": "Ansible Playbook",
      "type": "array"
    },
    "tags": {
      "anyOf": [
        {
          "type": "string"
        },
        {
          "items": {
            "type": "string"
          },
          "type": "array"
        }
      ],
      "title": "Tags"
    },
    "task": {
      "additionalProperties": true,
      "allOf": [
        {
          "not": {
            "required": ["hosts"]
          }
        },
        {
          "not": {
            "required": ["tasks"]
          }
        },
        {
          "not": {
            "required": ["import_playbook"]
          }
        },
        {
          "not": {
            "required": ["block"]
          }
        }
      ],
      "properties": {
        "action": {
          "title": "Action",
          "type": "string"
        },
        "any_errors_fatal": {
          "$ref": "#/$defs/templated-boolean",
          "title": "Any Errors Fatal"
        },
        "args": {
          "$ref": "#/$defs/templated-object",
          "title": "Args"
        },
        "async": {
          "$ref": "#/$defs/templated-integer",
          "title": "Async"
        },
        "become": {
          "$ref": "#/$defs/templated-boolean",
          "title": "Become"
        },
        "become_exe": {
          "title": "Become Exe",
          "type": "string"
        },
        "become_flags": {
          "title": "Become Flags",
          "type": "string"
        },
        "become_method": {
          "$ref": "#/$defs/become_method"
        },
        "become_user": {
          "title": "Become User",
          "type": "string"
        },
        "changed_when": {
          "$ref": "#/$defs/complex_conditional",
          "markdownDescription": "See [changed_when](https://docs.ansible.com/ansible/latest/user_guide/playbooks_error_handling.html#defining-changed)",
          "title": "Changed When"
        },
        "check_mode": {
          "$ref": "#/$defs/complex_conditional",
          "title": "Check Mode"
        },
        "collections": {
          "items": {
            "type": "string"
          },
          "title": "Collections",
          "type": "array"
        },
        "connection": {
          "title": "Connection",
          "type": "string"
        },
        "debugger": {
          "title": "Debugger",
          "type": "string"
        },
        "delay": {
          "$ref": "#/$defs/templated-integer",
          "title": "Delay"
        },
        "delegate_facts": {
          "title": "Delegate Facts",
          "type": "boolean"
        },
        "delegate_to": {
          "title": "Delegate To",
          "type": "string"
        },
        "diff": {
          "$ref": "#/$defs/templated-boolean",
          "title": "Diff"
        },
        "environment": {
          "$ref": "#/$defs/environment"
        },
        "failed_when": {
          "$ref": "#/$defs/complex_conditional",
          "title": "Failed When"
        },
        "ignore_errors": {
          "$ref": "#/$defs/ignore_errors"
        },
        "ignore_unreachable": {
          "title": "Ignore Unreachable",
          "type": "boolean"
        },
        "listen": {
          "anyOf": [
            {
              "type": "string"
            },
            {
              "items": {
                "type": "string"
              },
              "type": "array"
            }
          ],
          "markdownDescription": "Applies only to handlers. See [listen](https://docs.ansible.com/ansible/latest/playbook_guide/playbooks_handlers.html)",
          "title": "Listen"
        },
        "local_action": {
          "title": "Local Action",
          "type": ["string", "object"]
        },
        "loop": {
          "title": "Loop",
          "type": ["string", "array"]
        },
        "loop_control": {
          "title": "Loop Control"
        },
        "module_defaults": {
          "title": "Module Defaults"
        },
        "name": {
          "title": "Name",
          "type": "string"
        },
        "no_log": {
          "$ref": "#/$defs/no_log"
        },
        "notify": {
          "anyOf": [
            {
              "type": "string"
            },
            {
              "items": {
                "type": "string"
              },
              "type": "array"
            }
          ],
          "title": "Notify"
        },
        "poll": {
          "$ref": "#/$defs/templated-integer",
          "title": "Poll"
        },
        "port": {
          "$ref": "#/$defs/templated-integer",
          "title": "Port"
        },
        "register": {
          "title": "Register",
          "type": "string"
        },
        "remote_user": {
          "title": "Remote User",
          "type": "string"
        },
        "retries": {
          "$ref": "#/$defs/templated-integer",
          "title": "Retries"
        },
        "run_once": {
          "$ref": "#/$defs/templated-boolean",
          "title": "Run Once"
        },
        "tags": {
          "$ref": "#/$defs/tags",
          "title": "Tags"
        },
        "throttle": {
          "$ref": "#/$defs/templated-integer",
          "title": "Throttle"
        },
        "timeout": {
          "$ref": "#/$defs/templated-integer",
          "title": "Timeout"
        },
        "until": {
          "$ref": "#/$defs/complex_conditional",
          "title": "Until"
        },
        "vars": {
          "title": "Vars",
          "type": "object"
        },
        "when": {
          "$ref": "#/$defs/complex_conditional",
          "title": "When"
        },
        "with_dict": {
          "title": "With Dict"
        },
        "with_fileglob": {
          "title": "With Fileglob"
        },
        "with_filetree": {
          "title": "With Filetree"
        },
        "with_first_found": {
          "title": "With First Found"
        },
        "with_indexed_items": {
          "title": "With Indexed Items"
        },
        "with_ini": {
          "title": "With Ini"
        },
        "with_inventory_hostnames": {
          "title": "With Inventory Hostnames"
        },
        "with_items": {
          "anyOf": [
            {
              "$ref": "#/$defs/full-jinja"
            },
            {
              "type": "array"
            }
          ],
          "markdownDescription": "See [loops](https://docs.ansible.com/ansible/latest/user_guide/playbooks_loops.html#loops)",
          "title": "With Items"
        },
        "with_lines": {
          "title": "With Lines"
        },
        "with_random_choice": {
          "title": "With Random Choice"
        },
        "with_sequence": {
          "title": "With Sequence"
        },
        "with_subelements": {
          "title": "With Subelements"
        },
        "with_together": {
          "title": "With Together"
        }
      },
      "title": "task",
      "type": "object"
    },
    "tasks": {
      "$schema": "http://json-schema.org/draft-07/schema",
      "examples": ["tasks/*.yml", "handlers/*.yml"],
      "items": {
        "anyOf": [
          {
            "$ref": "#/$defs/block"
          },
          {
            "$ref": "#/$defs/task"
          }
        ]
      },
      "title": "Ansible Tasks Schema",
      "type": ["array", "null"]
    },
    "templated-boolean": {
      "oneOf": [
        {
          "type": "boolean"
        },
        {
          "$ref": "#/$defs/full-jinja",
          "type": "string"
        }
      ]
    },
    "templated-integer": {
      "oneOf": [
        {
          "type": "integer"
        },
        {
          "$ref": "#/$defs/full-jinja",
          "type": "string"
        }
      ]
    },
    "templated-integer-or-percent": {
      "oneOf": [
        {
          "type": "integer"
        },
        {
          "pattern": "^\\d+\\.?\\d*%?$",
          "type": "string"
        },
        {
          "$ref": "#/$defs/full-jinja",
          "type": "string"
        }
      ]
    },
    "templated-object": {
      "oneOf": [
        {
          "type": "object"
        },
        {
          "$ref": "#/$defs/full-jinja",
          "type": "string"
        }
      ]
    },
    "vars_prompt": {
      "additionalProperties": false,
      "properties": {
        "confirm": {
          "title": "Confirm",
          "type": "boolean"
        },
        "default": {
          "title": "Default",
          "type": "string"
        },
        "encrypt": {
          "enum": [
            "des_crypt",
            "bsdi_crypt",
            "bigcrypt",
            "crypt16",
            "md5_crypt",
            "bcrypt",
            "sha1_crypt",
            "sun_md5_crypt",
            "sha256_crypt",
            "sha512_crypt",
            "apr_md5_crypt",
            "phpass",
            "pbkdf2_digest",
            "cta_pbkdf2_sha1",
            "dlitz_pbkdf2_sha1",
            "scram",
            "bsd_nthash"
          ],
          "title": "Encrypt",
          "type": "string"
        },
        "name": {
          "title": "Name",
          "type": "string"
        },
        "private": {
          "default": true,
          "title": "Private",
          "type": "boolean"
        },
        "prompt": {
          "title": "Prompt",
          "type": "string"
        },
        "salt_size": {
          "default": 8,
          "title": "Salt Size",
          "type": "integer"
        },
        "unsafe": {
          "default": false,
          "markdownDescription": "See [unsafe](https://docs.ansible.com/ansible/latest/user_guide/playbooks_prompts.html#allowing-special-characters-in-vars-prompt-values)",
          "title": "Unsafe",
          "type": "boolean"
        }
      },
      "required": ["name", "prompt"],
      "type": "object"
    }
  },
  "$id": "https://raw.githubusercontent.com/ansible/ansible-lint/main/src/ansiblelint/schemas/ansible.json",
  "$schema": "http://json-schema.org/draft-07/schema",
  "additionalProperties": false,
  "examples": [],
  "title": "Ansible Schemas Bundle 22.4",
  "type": ["array", "object"]
}<|MERGE_RESOLUTION|>--- conflicted
+++ resolved
@@ -41,10 +41,6 @@
       "type": "object"
     },
     "become_method": {
-<<<<<<< HEAD
-      "markdownDescription": "See [become](https://docs.ansible.com/ansible/latest/user_guide/become.html)",
-=======
->>>>>>> 7bdb009e
       "anyOf": [
         {
           "enum": [
