--- conflicted
+++ resolved
@@ -186,11 +186,7 @@
                     _logger.warning(err)
                     raise
 
-<<<<<<< HEAD
                 templar.environment.filters._delegatee[missing_filter] = mock_filter  # fmt: skip # noqa: SLF001
-=======
-                templar.environment.filters._delegatee[missing_filter] = mock_filter
->>>>>>> f43342ee
                 # Record the mocked filter so we can warn the user
                 if missing_filter not in options.mock_filters:
                     _logger.debug("Mocking missing filter %s", missing_filter)
