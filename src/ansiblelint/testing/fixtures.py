--- conflicted
+++ resolved
@@ -14,11 +14,7 @@
 import pytest
 from _pytest.fixtures import SubRequest
 
-<<<<<<< HEAD
-from ansiblelint.config import options
-=======
-from ansiblelint.config import Options, options  # noqa: F401
->>>>>>> 2cb73c6c
+from ansiblelint.config import Options, options
 from ansiblelint.constants import DEFAULT_RULESDIR
 from ansiblelint.rules import RulesCollection
 from ansiblelint.testing import RunFromText
