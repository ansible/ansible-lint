--- conflicted
+++ resolved
@@ -155,12 +155,7 @@
       WSLENV: FORCE_COLOR:PYTEST_REQPASS:TOXENV:TOX_PARALLEL_NO_SPINNER
       # Number of expected test passes, safety measure for accidental skip of
       # tests. Update value if you add/remove tests.
-<<<<<<< HEAD
-      PYTEST_REQPASS: 615
-=======
       PYTEST_REQPASS: 621
-
->>>>>>> f9ad8ea3
     steps:
       - name: Activate WSL1
         if: "contains(matrix.shell, 'wsl')"
