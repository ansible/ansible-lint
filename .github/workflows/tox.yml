--- conflicted
+++ resolved
@@ -69,11 +69,7 @@
       WSLENV: FORCE_COLOR:PYTEST_REQPASS:TOXENV:GITHUB_STEP_SUMMARY
       # Number of expected test passes, safety measure for accidental skip of
       # tests. Update value if you add/remove tests.
-<<<<<<< HEAD
-      PYTEST_REQPASS: 746
-=======
-      PYTEST_REQPASS: 747
->>>>>>> 5c1f4835
+      PYTEST_REQPASS: 748
 
     steps:
       - name: Activate WSL1
