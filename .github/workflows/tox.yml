---
name: tox

on:
  create: # is used for publishing to PyPI and TestPyPI
    tags: # any tag regardless of its name, no branches
      - "**"
  push: # only publishes pushes to the main branch to TestPyPI
    branches: # any integration branch but not tag
      - "main"
  pull_request:
  release:
    types:
      - published # It seems that you can publish directly without creating
  schedule:
    - cron: 1 0 * * * # Run daily at 0:01 UTC
  # Run every Friday at 18:02 UTC
  # https://crontab.guru/#2_18_*_*_5
  # - cron: 2 18 * * 5

concurrency:
  group: ${{ github.workflow }}-${{ github.event.pull_request.number || github.sha }}
  cancel-in-progress: true

env:
  FORCE_COLOR: 1 # tox, pytest, ansible-lint
  PY_COLORS: 1
  TOX_PARALLEL_NO_SPINNER: 1

jobs:
  linters:
    name: >-
      ${{ matrix.env.TOXENV }}
    runs-on: ${{ matrix.os }}
    strategy:
      fail-fast: false
      matrix:
        python-version:
          - 3.9
        os:
          - ubuntu-20.04
        env:
          - TOXENV: lint
          - TOXENV: docs
          - TOXENV: eco
          - TOXENV: packaging

    steps:
      - name: Check out src from Git
        uses: actions/checkout@v2
        with:
          fetch-depth: 0 # needed by setuptools-scm
      - name: Set up Python ${{ matrix.python-version }}
        uses: actions/setup-python@v2
        with:
          python-version: ${{ matrix.python-version }}
      # - name: set PY_SHA256
      #   run: echo "::set-env name=PY_SHA256::$(python -VV | sha256sum | cut -d' ' -f1)"
      # - name: Pre-commit cache
      #   uses: actions/cache@v1
      #   with:
      #     path: ~/.cache/pre-commit
      #     key: ${{ runner.os }}-pre-commit-${{ env.PY_SHA256 }}-${{ hashFiles('setup.cfg') }}-${{ hashFiles('tox.ini') }}-${{ hashFiles('pyproject.toml') }}-${{ hashFiles('.pre-commit-config.yaml') }}-${{ hashFiles('pytest.ini') }}
      # - name: Pip cache
      #   uses: actions/cache@v1
      #   with:
      #     path: ~/.cache/pip
      #     key: ${{ runner.os }}-pip-${{ env.PY_SHA256 }}-${{ hashFiles('setup.cfg') }}-${{ hashFiles('tox.ini') }}-${{ hashFiles('pyproject.toml') }}-${{ hashFiles('.pre-commit-config.yaml') }}-${{ hashFiles('pytest.ini') }}
      #     restore-keys: |
      #       ${{ runner.os }}-pip-
      #       ${{ runner.os }}-
      - name: Install tox
        run: |
          python3 -m pip install --upgrade pip
          python3 -m pip install --upgrade tox
      - name: Log installed dists
        run: >-
          python -m pip freeze --all
      - name: Initialize tox envs
        run: >-
          python -m
          tox
          --parallel auto
          --parallel-live
          --notest
          --skip-missing-interpreters false
          -vv
        env: ${{ matrix.env }}
      - name: Test with tox
        run: |
          python -m tox --parallel auto --parallel-live
        env: ${{ matrix.env }}
      - name: Archive logs
        uses: actions/upload-artifact@v2
        with:
          name: logs.zip
          path: .tox/**/log/

  unit:
    name: ${{ matrix.name || matrix.tox_env }}
    runs-on: ${{ matrix.os }}
    defaults:
      run:
        shell: ${{ matrix.shell || 'bash'}}
    strategy:
      fail-fast: false
      # max-parallel: 5
      # The matrix testing goal is to cover the *most likely* environments
      # which are expected to be used by users in production. Avoid adding a
      # combination unless there are good reasons to test it, like having
      # proof that we failed to catch a bug by not running it. Using
      # distribution should be preferred instead of custom builds.
      matrix:
        python-version:
          # keep list sorted as it determines UI order too
          - 3.8
          - 3.9
          - "3.10"
        os:
          # https://help.github.com/en/actions/reference/virtual-environments-for-github-hosted-runners
          - ubuntu-20.04
        # - windows-latest
        # - windows-2016
        include:
          # windows-2022 WSL does timeout running tests, likely caused but some
          # extreme (>10x) performance degradation compared with windows-2019
          # https://github.com/actions/virtual-environments/issues/4856
          - name: py39 (wsl)
            tox_env: py39
            os: windows-2019
            shell: "wsl-bash {0}"
          - tox_env: py38
            os: ubuntu-20.04
            python-version: 3.8
            devel: true
          - tox_env: py39
            os: ubuntu-20.04
            python-version: 3.9
            devel: true
          - tox_env: py310
            os: ubuntu-20.04
            python-version: "3.10"
            devel: true
          - name: py38 (macos)
            tox_env: py38
            os: macOS-latest
            python-version: 3.8
          - name: py310 (macos)
            tox_env: py310
            os: macOS-latest
            python-version: "3.10"

    env:
      # vars safe to be passed to wsl:
      WSLENV: FORCE_COLOR:PYTEST_REQPASS:TOXENV:TOX_PARALLEL_NO_SPINNER
      # Number of expected test passes, safety measure for accidental skip of
      # tests. Update value if you add/remove tests.
<<<<<<< HEAD
      PYTEST_REQPASS: 631
=======
      PYTEST_REQPASS: 644
>>>>>>> 805f461d

    steps:
      - name: Activate WSL1
        if: "contains(matrix.shell, 'wsl')"
        uses: Vampire/setup-wsl@v1

      - name: MacOS workaround for https://github.com/actions/virtual-environments/issues/1187
        if: ${{ matrix.os == 'macOS-latest' }}
        run: |
          sudo sysctl -w net.link.generic.system.hwcksum_tx=0
          sudo sysctl -w net.link.generic.system.hwcksum_rx=0

      - uses: actions/checkout@v2
        with:
          fetch-depth: 0 # needed by setuptools-scm

      - name: Set up Python ${{ matrix.python-version }}
        uses: actions/setup-python@v2
        with:
          python-version: ${{ matrix.python-version }}

      - name: Run ./tools/test-setup.sh
        run: |
          ./tools/test-setup.sh

      # - name: Pip cache
      #   uses: actions/cache@v1
      #   with:
      #     path: ~/.cache/pip
      #     key: ${{ runner.os }}-pip-${{ env.PY_SHA256 }}-${{ hashFiles('setup.cfg') }}-${{ hashFiles('tox.ini') }}-${{ hashFiles('pyproject.toml') }}-${{ hashFiles('.pre-commit-config.yaml') }}-${{ hashFiles('pytest.ini') }}
      #     restore-keys: |
      #       ${{ runner.os }}-pip-
      #       ${{ runner.os }}-
      - name: Install tox
        run: |
          python3 -m pip install --upgrade tox 'coverage[toml]'
      - name: Log installed dists
        run: >-
          python3 -m pip freeze --all
      - name: Initialize tox envs
        run: >-
          python3 -m
          tox
          --parallel auto
          --parallel-live
          --notest
          --skip-missing-interpreters false
          -vv
        env:
          TOXENV: ${{ matrix.tox_env }}
      # sequential run improves browsing experience (almost no speed impact)
      - name: "Test with tox: ${{ matrix.tox_env }}"
        run: |
          python3 -m tox
        env:
          TOXENV: ${{ matrix.tox_env }}
      - name: "Test with tox: ${{ matrix.tox_env }}-devel"
        if: ${{ matrix.devel }}
        run: |
          python3 -m tox
        env:
          TOXENV: ${{ matrix.tox_env }}-devel
      - name: Combine coverage data
        # produce a single .coverage file at repo root
        run: coverage combine .tox/.coverage.*
      - name: Upload coverage data
        if: "runner.os == 'Linux'"
        uses: codecov/codecov-action@v1
        with:
          name: ${{ matrix.tox_env }}
          fail_ci_if_error: true # optional (default = false)
          verbose: true # optional (default = false)
      - name: Archive logs
        uses: actions/upload-artifact@v2
        with:
          name: logs.zip
          path: .tox/**/log/
        # https://github.com/actions/upload-artifact/issues/123
        continue-on-error: true
      - name: Report junit failures
        # cspell:disable-next-line
        uses: shyim/junit-report-annotations-action@3d2e5374f2b13e70f6f3209a21adfdbc42c466ae
        with:
          path: .tox/junit.*.xml
        if: always()

  check: # This job does nothing and is only used for the branch protection
    if: always()

    needs:
      - linters
      - unit

    runs-on: ubuntu-latest

    steps:
      - name: Decide whether the needed jobs succeeded or failed
        uses: re-actors/alls-green@release/v1
        with:
          jobs: ${{ toJSON(needs) }}<|MERGE_RESOLUTION|>--- conflicted
+++ resolved
@@ -155,11 +155,7 @@
       WSLENV: FORCE_COLOR:PYTEST_REQPASS:TOXENV:TOX_PARALLEL_NO_SPINNER
       # Number of expected test passes, safety measure for accidental skip of
       # tests. Update value if you add/remove tests.
-<<<<<<< HEAD
-      PYTEST_REQPASS: 631
-=======
       PYTEST_REQPASS: 644
->>>>>>> 805f461d
 
     steps:
       - name: Activate WSL1
