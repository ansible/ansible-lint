---
name: tox

on:
  create: # is used for publishing to PyPI and TestPyPI
    tags: # any tag regardless of its name, no branches
      - "**"
  push: # only publishes pushes to the main branch to TestPyPI
    branches: # any integration branch but not tag
      - "main"
  pull_request:
  release:
    types:
      - published # It seems that you can publish directly without creating
  schedule:
    - cron: 1 0 * * * # Run daily at 0:01 UTC
  # Run every Friday at 18:02 UTC
  # https://crontab.guru/#2_18_*_*_5
  # - cron: 2 18 * * 5

concurrency:
  group: ${{ github.workflow }}-${{ github.event.pull_request.number || github.sha }}
  cancel-in-progress: true

jobs:
  linters:
    name: >-
      ${{ matrix.env.TOXENV }}
    runs-on: ${{ matrix.os }}
    strategy:
      fail-fast: false
      matrix:
        python-version:
          - 3.9
        os:
          - ubuntu-20.04
        env:
          - TOXENV: lint
          - TOXENV: docs
          - TOXENV: eco
          - TOXENV: packaging
    env:
      TOX_PARALLEL_NO_SPINNER: 1
      FORCE_COLOR: 1

    steps:
      - name: Check out src from Git
        uses: actions/checkout@v2
        with:
          fetch-depth: 0 # needed by setuptools-scm
      - name: Set up Python ${{ matrix.python-version }}
        uses: actions/setup-python@v2
        with:
          python-version: ${{ matrix.python-version }}
      # - name: set PY_SHA256
      #   run: echo "::set-env name=PY_SHA256::$(python -VV | sha256sum | cut -d' ' -f1)"
      # - name: Pre-commit cache
      #   uses: actions/cache@v1
      #   with:
      #     path: ~/.cache/pre-commit
      #     key: ${{ runner.os }}-pre-commit-${{ env.PY_SHA256 }}-${{ hashFiles('setup.cfg') }}-${{ hashFiles('tox.ini') }}-${{ hashFiles('pyproject.toml') }}-${{ hashFiles('.pre-commit-config.yaml') }}-${{ hashFiles('pytest.ini') }}
      # - name: Pip cache
      #   uses: actions/cache@v1
      #   with:
      #     path: ~/.cache/pip
      #     key: ${{ runner.os }}-pip-${{ env.PY_SHA256 }}-${{ hashFiles('setup.cfg') }}-${{ hashFiles('tox.ini') }}-${{ hashFiles('pyproject.toml') }}-${{ hashFiles('.pre-commit-config.yaml') }}-${{ hashFiles('pytest.ini') }}
      #     restore-keys: |
      #       ${{ runner.os }}-pip-
      #       ${{ runner.os }}-
      - name: Install tox
        run: |
          python3 -m pip install --upgrade pip
          python3 -m pip install --upgrade tox
      - name: Log installed dists
        run: >-
          python -m pip freeze --all
      - name: >-
          Initialize tox envs
        run: >-
          python -m
          tox
          --parallel auto
          --parallel-live
          --notest
          --skip-missing-interpreters false
          -vv
        env: ${{ matrix.env }}
      - name: Test with tox
        run: |
          python -m tox --parallel auto --parallel-live
        env: ${{ matrix.env }}
      - name: Archive logs
        uses: actions/upload-artifact@v2
        with:
          name: logs.zip
          path: .tox/**/log/

  unit:
    name: ${{ matrix.name || matrix.tox_env }}
    runs-on: ${{ matrix.os }}
    defaults:
      run:
        shell: ${{ matrix.shell || 'bash'}}
    strategy:
      fail-fast: false
      # max-parallel: 5
      # The matrix testing goal is to cover the *most likely* environments
      # which are expected to be used by users in production. Avoid adding a
      # combination unless there are good reasons to test it, like having
      # proof that we failed to catch a bug by not running it. Using
      # distribution should be preferred instead of custom builds.
      matrix:
        python-version:
          # keep list sorted as it determines UI order too
          - 3.8
          - 3.9
          - "3.10"
        os:
          # https://help.github.com/en/actions/reference/virtual-environments-for-github-hosted-runners
          - ubuntu-20.04
        # - windows-latest
        # - windows-2016
        include:
          # windows-2022 WSL does timeout running tests, likely caused but some
          # extreme (>10x) performance degradation compared with windows-2019
          # https://github.com/actions/virtual-environments/issues/4856
          - name: py39 (wsl)
            tox_env: py39
            os: windows-2019
            shell: "wsl-bash {0}"
          - tox_env: py38
            os: ubuntu-20.04
            python-version: 3.8
            devel: true
          - tox_env: py39
            os: ubuntu-20.04
            python-version: 3.9
            devel: true
          - tox_env: py310
            os: ubuntu-20.04
            python-version: "3.10"
            devel: true
          - name: py38 (macos)
            tox_env: py38
            os: macOS-latest
            python-version: 3.8
          - name: py310 (macos)
            tox_env: py310
            os: macOS-latest
            python-version: "3.10"

    env:
      TOX_PARALLEL_NO_SPINNER: 1
      FORCE_COLOR: 1
      # vars safe to be passed to wsl:
      WSLENV: FORCE_COLOR:PYTEST_REQPASS:TOXENV:TOX_PARALLEL_NO_SPINNER
      # Number of expected test passes, safety measure for accidental skip of
      # tests. Update value if you add/remove tests.
      PYTEST_REQPASS: 610
<<<<<<< HEAD
=======

>>>>>>> e6d4c593
    steps:
      - name: Activate WSL1
        if: "contains(matrix.shell, 'wsl')"
        uses: Vampire/setup-wsl@v1

      - name: MacOS workaround for https://github.com/actions/virtual-environments/issues/1187
        if: ${{ matrix.os == 'macOS-latest' }}
        run: |
          sudo sysctl -w net.link.generic.system.hwcksum_tx=0
          sudo sysctl -w net.link.generic.system.hwcksum_rx=0

      - uses: actions/checkout@v2
        with:
          fetch-depth: 0 # needed by setuptools-scm

      - name: Set up Python ${{ matrix.python-version }}
        uses: actions/setup-python@v2
        with:
          python-version: ${{ matrix.python-version }}

      - name: Run ./tools/test-setup.sh
        run: |
          ./tools/test-setup.sh

      # - name: Pip cache
      #   uses: actions/cache@v1
      #   with:
      #     path: ~/.cache/pip
      #     key: ${{ runner.os }}-pip-${{ env.PY_SHA256 }}-${{ hashFiles('setup.cfg') }}-${{ hashFiles('tox.ini') }}-${{ hashFiles('pyproject.toml') }}-${{ hashFiles('.pre-commit-config.yaml') }}-${{ hashFiles('pytest.ini') }}
      #     restore-keys: |
      #       ${{ runner.os }}-pip-
      #       ${{ runner.os }}-
      - name: Install tox
        run: |
          python3 -m pip install --upgrade tox 'coverage[toml]'
      - name: Log installed dists
        run: >-
          python3 -m pip freeze --all
      - name: >-
          Initialize tox envs
        run: >-
          python3 -m
          tox
          --parallel auto
          --parallel-live
          --notest
          --skip-missing-interpreters false
          -vv
        env:
          TOXENV: ${{ matrix.tox_env }}
      # sequential run improves browsing experience (almost no speed impact)
      - name: "Test with tox: ${{ matrix.tox_env }}"
        run: |
          python3 -m tox
        env:
          TOXENV: ${{ matrix.tox_env }}
      - name: "Test with tox: ${{ matrix.tox_env }}-devel"
        if: ${{ matrix.devel }}
        run: |
          python3 -m tox
        env:
          TOXENV: ${{ matrix.tox_env }}-devel
      - name: Combine coverage data
        # produce a single .coverage file at repo root
        run: coverage combine .tox/.coverage.*
      - name: Upload coverage data
        if: "runner.os == 'Linux'"
        uses: codecov/codecov-action@v1
        with:
          name: ${{ matrix.tox_env }}
          fail_ci_if_error: true # optional (default = false)
          verbose: true # optional (default = false)
      - name: Archive logs
        uses: actions/upload-artifact@v2
        with:
          name: logs.zip
          path: .tox/**/log/
        # https://github.com/actions/upload-artifact/issues/123
        continue-on-error: true
      - name: Report junit failures
        # cspell:disable-next-line
        uses: shyim/junit-report-annotations-action@3d2e5374f2b13e70f6f3209a21adfdbc42c466ae
        with:
          path: .tox/junit.*.xml
        if: always()

  check: # This job does nothing and is only used for the branch protection
    if: always()

    needs:
      - linters
      - unit

    runs-on: ubuntu-latest

    steps:
      - name: Decide whether the needed jobs succeeded or failed
        uses: re-actors/alls-green@release/v1
        with:
          jobs: ${{ toJSON(needs) }}<|MERGE_RESOLUTION|>--- conflicted
+++ resolved
@@ -156,11 +156,7 @@
       WSLENV: FORCE_COLOR:PYTEST_REQPASS:TOXENV:TOX_PARALLEL_NO_SPINNER
       # Number of expected test passes, safety measure for accidental skip of
       # tests. Update value if you add/remove tests.
-      PYTEST_REQPASS: 610
-<<<<<<< HEAD
-=======
-
->>>>>>> e6d4c593
+      PYTEST_REQPASS: 611
     steps:
       - name: Activate WSL1
         if: "contains(matrix.shell, 'wsl')"
