---
name: tox

on:
  push: # only publishes pushes to the main branch to TestPyPI
    branches: # any integration branch but not tag
      - "main"
  pull_request:
    branches:
      - "main"

concurrency:
  group: ${{ github.workflow }}-${{ github.event.pull_request.number || github.sha }}
  cancel-in-progress: true

env:
  FORCE_COLOR: 1 # tox, pytest, ansible-lint
  PY_COLORS: 1

jobs:
  prepare:
    name: prepare
    runs-on: ubuntu-22.04
    outputs:
      matrix: ${{ steps.generate_matrix.outputs.matrix }}
    steps:
      - name: Determine matrix
        id: generate_matrix
        uses: coactions/dynamic-matrix@v1
        with:
          min_python: "3.10"
          max_python: "3.12"
          default_python: "3.10"
          other_names: |
            lint
            pkg
            hook
            docs
            schemas
            eco
            pre
            py310-devel
            py310-lower
            py312-lower
          platforms: linux,macos
  test-action:
    runs-on: ubuntu-latest
    steps:
      - uses: actions/checkout@v4
      - name: Self test for ansible-lint@${{ github.action_ref || 'main' }}
        uses: ./
        with:
          # basically we only lint linter own configuration, which should be passing.
          args: .ansible-lint
  build:
    name: ${{ matrix.name }}
    environment: test
    runs-on: ${{ matrix.os || 'ubuntu-22.04' }}
    needs:
      - prepare
    defaults:
      run:
        shell: ${{ matrix.shell || 'bash'}}
    strategy:
      fail-fast: false
      matrix: ${{ fromJson(needs.prepare.outputs.matrix) }}
      # max-parallel: 5
      # The matrix testing goal is to cover the *most likely* environments
      # which are expected to be used by users in production. Avoid adding a
      # combination unless there are good reasons to test it, like having
      # proof that we failed to catch a bug by not running it. Using
      # distribution should be preferred instead of custom builds.
    env:
      # Number of expected test passes, safety measure for accidental skip of
      # tests. Update value if you add/remove tests.
<<<<<<< HEAD
      PYTEST_REQPASS: 861
=======
      PYTEST_REQPASS: 865
>>>>>>> c66c9030
    steps:
      - uses: actions/checkout@v4
        with:
          fetch-depth: 0 # needed by setuptools-scm
          submodules: true

      - name: Set pre-commit cache
        uses: actions/cache@v4
        if: ${{ matrix.passed_name == 'lint' }}
        with:
          path: |
            ~/.cache/pre-commit
          key: pre-commit-${{ matrix.name || matrix.passed_name }}-${{ hashFiles('.pre-commit-config.yaml') }}

      - name: Set ansible cache(s)
        uses: actions/cache@v4
        with:
          path: |
            .cache/eco
            examples/playbooks/collections/ansible_collections
            ~/.cache/ansible-compat
            ~/.ansible/collections
            ~/.ansible/roles
          key: ${{ matrix.name || matrix.passed_name }}-${{ hashFiles('tools/test-eco.sh', 'requirements.yml', 'examples/playbooks/collections/requirements.yml') }}

      - name: Set up Python ${{ matrix.python_version || '3.10' }}
        if: "!contains(matrix.shell, 'wsl')"
        uses: actions/setup-python@v5
        with:
          cache: pip
          python-version: ${{ matrix.python_version || '3.10' }}

      - uses: actions/setup-node@v4
        with:
          node-version: 20
          cache: "npm"
          cache-dependency-path: test/schemas/package-lock.json

      - name: Run ./tools/test-setup.sh
        run: ./tools/test-setup.sh

      - name: Install tox
        run: |
          python3 -m pip install --upgrade pip
          python3 -m pip install --upgrade "tox>=4.0.0"

      - name: Log installed dists
        run: python3 -m pip freeze --all

      - name: Initialize tox envs ${{ matrix.passed_name }}
        run: python3 -m tox --notest --skip-missing-interpreters false -vv -e ${{ matrix.passed_name }}
        timeout-minutes: 5 # average is under 1, but macos can be over 3

      # sequential run improves browsing experience (almost no speed impact)
      - name: tox -e ${{ matrix.passed_name }}
        run: python3 -m tox -e ${{ matrix.passed_name }}

      - name: Combine coverage data
        if: ${{ startsWith(matrix.passed_name, 'py') }}
        # produce a single .coverage file at repo root
        run: tox -e coverage

      - name: Upload coverage data
        if: ${{ startsWith(matrix.passed_name, 'py') }}
        uses: codecov/codecov-action@v4
        with:
          name: ${{ matrix.passed_name }}
          token: ${{ secrets.CODECOV_TOKEN }}
          verbose: true # optional (default = false)
          fail_ci_if_error: true

      - name: Archive logs
        uses: actions/upload-artifact@v4
        with:
          name: logs-${{ matrix.name }}.zip
          path: .tox/**/log/

      - name: Report failure if git reports dirty status
        run: |
          git checkout HEAD -- src/ansiblelint/schemas/__store__.json
          if [[ -n $(git status -s) ]]; then
            # shellcheck disable=SC2016
            echo -n '::error file=git-status::'
            printf '### Failed as git reported modified and/or untracked files\n```\n%s\n```\n' "$(git status -s)" | tee -a "$GITHUB_STEP_SUMMARY"
            exit 99
          fi
        # https://github.com/actions/toolkit/issues/193
  codeql:
    name: codeql
    runs-on: ubuntu-latest
    permissions:
      actions: read
      contents: read
      security-events: write

    strategy:
      fail-fast: false
      matrix:
        language: ["python"]

    steps:
      - name: Checkout repository
        uses: actions/checkout@v4

      # Initializes the CodeQL tools for scanning.
      - name: Initialize CodeQL
        uses: github/codeql-action/init@v3
        with:
          languages: ${{ matrix.language }}
          # If you wish to specify custom queries, you can do so here or in a config file.
          # By default, queries listed here will override any specified in a config file.
          # Prefix the list here with "+" to use these queries and those in the config file.

          # Details on CodeQL's query packs refer to : https://docs.github.com/en/code-security/code-scanning/automatically-scanning-your-code-for-vulnerabilities-and-errors/configuring-code-scanning#using-queries-in-ql-packs
          # queries: security-extended,security-and-quality

      - name: Autobuild
        uses: github/codeql-action/autobuild@v3

      - name: Perform CodeQL Analysis
        uses: github/codeql-action/analyze@v3
        with:
          category: "/language:${{matrix.language}}"

  check: # This job does nothing and is only used for the branch protection
    if: always()
    permissions:
      pull-requests: write # allow codenotify to comment on pull-request

    needs:
      - build
      - test-action

    runs-on: ubuntu-latest

    steps:
      - name: Merge logs into a single archive
        uses: actions/upload-artifact/merge@v4
        with:
          name: logs.zip
          pattern: logs*.zip
          delete-merged: true

      - name: Check codecov.io status
        if: github.event_name == 'pull_request'
        uses: coactions/codecov-status@main

      - name: Decide whether the needed jobs succeeded or failed
        uses: re-actors/alls-green@release/v1
        with:
          jobs: ${{ toJSON(needs) }}

      - name: Check out src from Git
        uses: actions/checkout@v4

      - name: Notify repository owners about lint change affecting them
        uses: sourcegraph/codenotify@v0.6.4
        env:
          GITHUB_TOKEN: ${{ secrets.GITHUB_TOKEN }}
        # https://github.com/sourcegraph/codenotify/issues/19
        continue-on-error: true<|MERGE_RESOLUTION|>--- conflicted
+++ resolved
@@ -73,11 +73,7 @@
     env:
       # Number of expected test passes, safety measure for accidental skip of
       # tests. Update value if you add/remove tests.
-<<<<<<< HEAD
-      PYTEST_REQPASS: 861
-=======
-      PYTEST_REQPASS: 865
->>>>>>> c66c9030
+      PYTEST_REQPASS: 866
     steps:
       - uses: actions/checkout@v4
         with:
