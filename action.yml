--- conflicted
+++ resolved
@@ -38,12 +38,9 @@
     # https://github.com/actions/setup-python/issues/361
     - name: Generate .git/ansible-lint-requirements.txt
       shell: bash
-<<<<<<< HEAD
       env:
         GH_ACTION_REF: ${{ github.action_ref || 'main' }}
-=======
       working-directory: ${{ steps.inputs.outputs.working_directory }}
->>>>>>> 74c041b7
       run: |
         wget --output-document=.git/ansible-lint-requirements.txt https://raw.githubusercontent.com/ansible/ansible-lint/$GH_ACTION_REF/.config/requirements-lock.txt
 
