---
ci:
  # format compatible with commitlint
  autoupdate_commit_msg: "chore: pre-commit autoupdate"
  autoupdate_schedule: monthly
  autofix_commit_msg: |
    chore: auto fixes from pre-commit.com hooks

    for more information, see https://pre-commit.ci
  skip:
    # https://github.com/pre-commit-ci/issues/issues/55
    - pip-compile
    - schemas
  submodules: true
exclude: >
  (?x)^(
    .config/constraints.txt|
    .config/.*requirements.*|
    .vscode/extensions.json|
    .vscode/settings.json|
    examples/broken/encoding.yml|
    examples/broken/encoding.j2|
    examples/broken/yaml-with-tabs/invalid-due-tabs.yaml|
    examples/playbooks/collections/.*|
    examples/playbooks/vars/empty.transformed.yml|
    examples/playbooks/vars/empty.yml|
    src/ansiblelint/schemas/rulebook.json|
    test/schemas/data/licenses.json|
    test/schemas/negative_test|
    test/schemas/package-lock.json
  )$
repos:
  - repo: meta
    hooks:
      - id: check-useless-excludes
  # https://github.com/pappasam/toml-sort/issues/69
  # - repo: https://github.com/pappasam/toml-sort
  #   rev: v0.23.1
  #   hooks:
  #     - id: toml-sort-fix
  - repo: https://github.com/pre-commit/mirrors-prettier
    # keep it before yamllint
    rev: v4.0.0-alpha.8
    hooks:
      - id: prettier
        # Temporary excludes so we can gradually normalize the formatting
        exclude: >
          (?x)^(
            .*\.md$|
            examples/other/some.j2.yaml|
            examples/playbooks/collections/.*|
            examples/playbooks/example.yml|
            examples/playbooks/invalid-transform.yml|
            examples/playbooks/multiline-brackets.*|
            examples/playbooks/templates/not-valid.yaml|
            examples/playbooks/vars/empty.transformed.yml|
            examples/playbooks/vars/empty.yml|
            examples/playbooks/with-skip-tag-id.yml|
            examples/playbooks/with-umlaut-.*|
            examples/yamllint/.*|
            src/ansiblelint/schemas/(molecule|tasks|playbook|rulebook).json|
            test/fixtures/formatting-before/.*|
            test/schemas/(negative_test|test)/.*\.md|
            test/schemas/data/.*|
            src/ansiblelint/schemas/ansible-navigator-config.json
          )$
        always_run: true
        additional_dependencies:
          - prettier@3.2.4
          - prettier-plugin-toml@2.0.1
          - prettier-plugin-sort-json@3.1.0
  - repo: https://github.com/streetsidesoftware/cspell-cli
    rev: v8.15.2
    hooks:
      - id: cspell
        # entry: codespell --relative
        args: [--relative, --no-progress, --no-summary]
        name: Spell check with cspell
  - repo: https://github.com/python-jsonschema/check-jsonschema
<<<<<<< HEAD
    rev: 0.29.3
=======
    rev: 0.29.4
>>>>>>> 7b974937
    hooks:
      - id: check-github-workflows
  - repo: https://github.com/pre-commit/pre-commit-hooks.git
    rev: v5.0.0
    hooks:
      - id: end-of-file-fixer
        # ignore formatting-prettier to have an accurate prettier comparison
        exclude: >
          (?x)^(
            test/eco/.*.result|
            examples/yamllint/.*|
            test/fixtures/formatting-before/.*|
            test/fixtures/formatting-prettier/.*
          )$
      - id: trailing-whitespace
        exclude: >
          (?x)^(
            examples/playbooks/(with-skip-tag-id|unicode).yml|
            examples/playbooks/example.yml|
            examples/yamllint/.*|
            test/eco/.*.result|
            test/fixtures/formatting-before/.*
          )$
      - id: mixed-line-ending
      - id: fix-byte-order-marker
      - id: check-executables-have-shebangs
      - id: check-merge-conflict
      - id: debug-statements
        language_version: python3
  - repo: https://github.com/codespell-project/codespell
    rev: v2.3.0
    hooks:
      - id: codespell
        exclude: >
          (?x)^(
            .config/dictionary.txt|
            examples/broken/encoding.j2|
            test/schemas/negative_test/.*|
            test/schemas/test/.*|
            src/ansiblelint/schemas/.*\.json
          )$
        additional_dependencies:
          - tomli
  - repo: https://github.com/adrienverge/yamllint.git
    rev: v1.35.1
    hooks:
      - id: yamllint
        exclude: >
          (?x)^(
            examples/playbooks/templates/.*|
            examples/yamllint/.*|
            examples/other/some.j2.yaml|
            examples/playbooks/collections/.*|
            test/fixtures/formatting-before/.*
          )$
        files: \.(yaml|yml)$
        types: [file, yaml]
        entry: yamllint --strict
  - repo: https://github.com/astral-sh/ruff-pre-commit
<<<<<<< HEAD
    rev: "v0.6.9"
=======
    rev: "v0.7.0"
>>>>>>> 7b974937
    hooks:
      - id: ruff
        args: [--fix, --exit-non-zero-on-fix]
  - repo: https://github.com/psf/black
    rev: 24.10.0
    hooks:
      - id: black
        language_version: python3
  - repo: https://github.com/pre-commit/mirrors-mypy
    rev: v1.13.0
    hooks:
      - id: mypy
        # empty args needed in order to match mypy cli behavior
        args: [--strict]
        additional_dependencies:
          - ansible-compat>=24.8.0
          - black>=22.10.0
          - cryptography>=39.0.1
          - filelock>=3.12.2
          - importlib_metadata
          - jinja2
          - license-expression >= 30.3.0
          - pytest-mock
          - pytest>=7.2.2
          - rich>=13.2.0
          - ruamel-yaml-clib>=0.2.8
          - ruamel-yaml>=0.18.6
          - subprocess-tee
          - types-PyYAML
          - types-jsonschema>=4.20.0.0
          - types-setuptools
          - wcmatch
        exclude: >
          (?x)^(
            collections/.*|
            test/local-content/.*|
            plugins/.*
          )$
  - repo: https://github.com/pycqa/pylint
    rev: v3.3.1
    hooks:
      - id: pylint
        args:
          - --output-format=colorized
        additional_dependencies:
          - ansible-compat>=24.8.0
          - ansible-core>=2.14.0
          - black>=22.10.0
          - docutils
          - filelock>=3.12.2
          - importlib_metadata
          - jsonschema>=4.20.0
          - license-expression >= 30.3.0
          - pytest-mock
          - pytest>=7.2.2
          - pyyaml
          - rich>=13.2.0
          - ruamel-yaml-clib>=0.2.7
          - ruamel-yaml>=0.18.2
          - setuptools # needed for pkg_resources import
          - typing_extensions
          - wcmatch
          - yamllint
  - repo: https://github.com/jazzband/pip-tools
    rev: 7.4.1
    hooks:
      - id: pip-compile
        name: lock
        alias: lock
        always_run: true
        entry: pip-compile --upgrade --no-annotate --output-file=.config/requirements-lock.txt pyproject.toml --strip-extras --unsafe-package ruamel-yaml-clib --unsafe-package resolvelib
        files: ^.config\/.*requirements.*$
        language: python
        language_version: "3.10" # minimal we support officially
        pass_filenames: false
        stages: [manual]
        additional_dependencies:
          - pip>=22.3.1
      - id: pip-compile
        name: deps
        alias: deps
        always_run: true
        entry: pip-compile --no-annotate --output-file=.config/constraints.txt pyproject.toml --all-extras --strip-extras --unsafe-package wcmatch --unsafe-package ruamel-yaml-clib --unsafe-package resolvelib
        files: ^.config\/.*requirements.*$
        language: python
        language_version: "3.10" # minimal we support officially
        pass_filenames: false
        additional_dependencies:
          - pip>=22.3.1
      - id: pip-compile
        entry: pip-compile -v --no-annotate --output-file=.config/constraints.txt pyproject.toml --all-extras --strip-extras --unsafe-package wcmatch --unsafe-package ruamel-yaml-clib --unsafe-package resolvelib --upgrade
        language: python
        always_run: true
        pass_filenames: false
        files: ^.config\/.*requirements.*$
        alias: up
        stages: [manual]
        language_version: "3.10" # minimal we support officially
        additional_dependencies:
          - pip>=22.3.1
  - # keep at bottom as these are slower
    repo: local
    hooks:
      - id: schemas
        name: update json schemas
        entry: python3 src/ansiblelint/schemas/__main__.py
        language: python
        pass_filenames: false
        always_run: true
        # stages: [manual]<|MERGE_RESOLUTION|>--- conflicted
+++ resolved
@@ -77,11 +77,7 @@
         args: [--relative, --no-progress, --no-summary]
         name: Spell check with cspell
   - repo: https://github.com/python-jsonschema/check-jsonschema
-<<<<<<< HEAD
-    rev: 0.29.3
-=======
     rev: 0.29.4
->>>>>>> 7b974937
     hooks:
       - id: check-github-workflows
   - repo: https://github.com/pre-commit/pre-commit-hooks.git
@@ -141,11 +137,7 @@
         types: [file, yaml]
         entry: yamllint --strict
   - repo: https://github.com/astral-sh/ruff-pre-commit
-<<<<<<< HEAD
-    rev: "v0.6.9"
-=======
     rev: "v0.7.0"
->>>>>>> 7b974937
     hooks:
       - id: ruff
         args: [--fix, --exit-non-zero-on-fix]
