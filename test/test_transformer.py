--- conflicted
+++ resolved
@@ -111,17 +111,16 @@
             id="key_order_transform",
         ),
         pytest.param(
-<<<<<<< HEAD
             "examples/playbooks/transform-no-free-form.yml",
             2,
             True,
             id="no_free_form_transform",
-=======
+        ),
+        pytest.param(
             "examples/playbooks/transform-partial-become.yml",
             4,
             True,
             id="partial_become",
->>>>>>> 8cd92812
         ),
     ),
 )
