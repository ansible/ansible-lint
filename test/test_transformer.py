"""Tests for Transformer."""
from __future__ import annotations

import os
import shutil
from pathlib import Path
from typing import TYPE_CHECKING

import pytest

# noinspection PyProtectedMember
from ansiblelint.runner import LintResult, _get_matches
from ansiblelint.transformer import Transformer

if TYPE_CHECKING:
    from argparse import Namespace
    from collections.abc import Iterator

    from ansiblelint.config import Options
    from ansiblelint.rules import RulesCollection


@pytest.fixture(name="copy_examples_dir")
def fixture_copy_examples_dir(
    tmp_path: Path,
    config_options: Namespace,
) -> Iterator[tuple[Path, Path]]:
    """Fixture that copies the examples/ dir into a tmpdir."""
    examples_dir = Path("examples")

    shutil.copytree(examples_dir, tmp_path / "examples")
    old_cwd = Path.cwd()
    try:
        os.chdir(tmp_path)
        config_options.cwd = tmp_path
        yield old_cwd, tmp_path
    finally:
        os.chdir(old_cwd)


@pytest.fixture(name="runner_result")
def fixture_runner_result(
    config_options: Options,
    default_rules_collection: RulesCollection,
    playbook: str,
) -> LintResult:
    """Fixture that runs the Runner to populate a LintResult for a given file."""
    config_options.lintables = [playbook]
    result = _get_matches(rules=default_rules_collection, options=config_options)
    return result


@pytest.mark.parametrize(
    ("playbook", "matches_count", "transformed"),
    (
        # reuse TestRunner::test_runner test cases to ensure transformer does not mangle matches
        pytest.param(
            "examples/playbooks/nomatchestest.yml",
            0,
            False,
            id="nomatchestest",
        ),
        pytest.param("examples/playbooks/unicode.yml", 1, False, id="unicode"),
        pytest.param(
            "examples/playbooks/lots_of_warnings.yml",
            993,
            False,
            id="lots_of_warnings",
        ),
        pytest.param("examples/playbooks/become.yml", 0, False, id="become"),
        pytest.param(
            "examples/playbooks/contains_secrets.yml",
            0,
            False,
            id="contains_secrets",
        ),
        pytest.param(
            "examples/playbooks/vars/empty_vars.yml",
            0,
            False,
            id="empty_vars",
        ),
        pytest.param("examples/playbooks/vars/strings.yml", 0, True, id="strings"),
        pytest.param("examples/playbooks/vars/empty.yml", 1, False, id="empty"),
        pytest.param("examples/playbooks/name-case.yml", 1, True, id="name_case"),
        pytest.param("examples/playbooks/fqcn.yml", 3, True, id="fqcn"),
        pytest.param(
            "examples/playbooks/multi_yaml_doc.yml",
            1,
            False,
            id="multi_yaml_doc",
        ),
        pytest.param(
            "examples/playbooks/transform_command_instead_of_shell.yml",
            3,
            True,
            id="cmd_instead_of_shell",
        ),
        pytest.param(
<<<<<<< HEAD
            "examples/playbooks/transform-partial-become.yml",
            8,
            True,
            id="partial_become",
=======
            "examples/playbooks/transform-deprecated-local-action.yml",
            1,
            True,
            id="dep_local_action",
>>>>>>> 0afe99c6
        ),
    ),
)
def test_transformer(  # pylint: disable=too-many-arguments, too-many-locals
    config_options: Options,
    copy_examples_dir: tuple[Path, Path],
    playbook: str,
    runner_result: LintResult,
    transformed: bool,
    matches_count: int,
) -> None:
    """Test that transformer can go through any corner cases.

    Based on TestRunner::test_runner
    """
    config_options.write_list = ["all"]
    transformer = Transformer(result=runner_result, options=config_options)
    transformer.run()

    matches = runner_result.matches
    assert len(matches) == matches_count

    orig_dir, tmp_dir = copy_examples_dir
    orig_playbook = orig_dir / playbook
    expected_playbook = orig_dir / playbook.replace(".yml", ".transformed.yml")
    transformed_playbook = tmp_dir / playbook

    orig_playbook_content = orig_playbook.read_text()
    expected_playbook_content = expected_playbook.read_text()
    transformed_playbook_content = transformed_playbook.read_text()

    if transformed:
        assert orig_playbook_content != transformed_playbook_content
    else:
        assert orig_playbook_content == transformed_playbook_content

    assert transformed_playbook_content == expected_playbook_content


@pytest.mark.parametrize(
    ("write_list", "expected"),
    (
        # 1 item
        (["all"], {"all"}),
        (["none"], {"none"}),
        (["rule-id"], {"rule-id"}),
        # 2 items
        (["all", "all"], {"all"}),
        (["all", "none"], {"none"}),
        (["all", "rule-id"], {"all"}),
        (["none", "all"], {"all"}),
        (["none", "none"], {"none"}),
        (["none", "rule-id"], {"rule-id"}),
        (["rule-id", "all"], {"all"}),
        (["rule-id", "none"], {"none"}),
        (["rule-id", "rule-id"], {"rule-id"}),
        # 3 items
        (["all", "all", "all"], {"all"}),
        (["all", "all", "none"], {"none"}),
        (["all", "all", "rule-id"], {"all"}),
        (["all", "none", "all"], {"all"}),
        (["all", "none", "none"], {"none"}),
        (["all", "none", "rule-id"], {"rule-id"}),
        (["all", "rule-id", "all"], {"all"}),
        (["all", "rule-id", "none"], {"none"}),
        (["all", "rule-id", "rule-id"], {"all"}),
        (["none", "all", "all"], {"all"}),
        (["none", "all", "none"], {"none"}),
        (["none", "all", "rule-id"], {"all"}),
        (["none", "none", "all"], {"all"}),
        (["none", "none", "none"], {"none"}),
        (["none", "none", "rule-id"], {"rule-id"}),
        (["none", "rule-id", "all"], {"all"}),
        (["none", "rule-id", "none"], {"none"}),
        (["none", "rule-id", "rule-id"], {"rule-id"}),
        (["rule-id", "all", "all"], {"all"}),
        (["rule-id", "all", "none"], {"none"}),
        (["rule-id", "all", "rule-id"], {"all"}),
        (["rule-id", "none", "all"], {"all"}),
        (["rule-id", "none", "none"], {"none"}),
        (["rule-id", "none", "rule-id"], {"rule-id"}),
        (["rule-id", "rule-id", "all"], {"all"}),
        (["rule-id", "rule-id", "none"], {"none"}),
        (["rule-id", "rule-id", "rule-id"], {"rule-id"}),
    ),
)
def test_effective_write_set(write_list: list[str], expected: set[str]) -> None:
    """Make sure effective_write_set handles all/none keywords correctly."""
    actual = Transformer.effective_write_set(write_list)
    assert actual == expected<|MERGE_RESOLUTION|>--- conflicted
+++ resolved
@@ -97,17 +97,16 @@
             id="cmd_instead_of_shell",
         ),
         pytest.param(
-<<<<<<< HEAD
+            "examples/playbooks/transform-deprecated-local-action.yml",
+            1,
+            True,
+            id="dep_local_action",
+        ),
+        pytest.param(
             "examples/playbooks/transform-partial-become.yml",
             8,
             True,
             id="partial_become",
-=======
-            "examples/playbooks/transform-deprecated-local-action.yml",
-            1,
-            True,
-            id="dep_local_action",
->>>>>>> 0afe99c6
         ),
     ),
 )
