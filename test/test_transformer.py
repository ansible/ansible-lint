"""Tests for Transformer."""
from __future__ import annotations

from typing import TYPE_CHECKING

import pytest

# noinspection PyProtectedMember
from ansiblelint.runner import LintResult, _get_matches
from ansiblelint.transformer import Transformer

if TYPE_CHECKING:
    from pathlib import Path

    from ansiblelint.config import Options
    from ansiblelint.rules import RulesCollection


@pytest.fixture(name="runner_result")
def fixture_runner_result(
    config_options: Options,
    default_rules_collection: RulesCollection,
    playbook: str,
) -> LintResult:
    """Fixture that runs the Runner to populate a LintResult for a given file."""
    config_options.lintables = [playbook]
    result = _get_matches(rules=default_rules_collection, options=config_options)
    return result


@pytest.mark.parametrize(
    ("playbook", "matches_count", "transformed"),
    (
        # reuse TestRunner::test_runner test cases to ensure transformer does not mangle matches
        pytest.param(
            "examples/playbooks/nomatchestest.yml",
            0,
            False,
            id="nomatchestest",
        ),
        pytest.param("examples/playbooks/unicode.yml", 1, False, id="unicode"),
        pytest.param(
            "examples/playbooks/lots_of_warnings.yml",
            993,
            False,
            id="lots_of_warnings",
        ),
        pytest.param("examples/playbooks/become.yml", 0, False, id="become"),
        pytest.param(
            "examples/playbooks/contains_secrets.yml",
            0,
            False,
            id="contains_secrets",
        ),
        pytest.param(
            "examples/playbooks/vars/empty_vars.yml",
            0,
            False,
            id="empty_vars",
        ),
        pytest.param("examples/playbooks/vars/strings.yml", 0, True, id="strings"),
        pytest.param("examples/playbooks/vars/empty.yml", 1, False, id="empty"),
        pytest.param("examples/playbooks/name-case.yml", 1, True, id="name_case"),
        pytest.param("examples/playbooks/fqcn.yml", 3, True, id="fqcn"),
        pytest.param(
            "examples/playbooks/multi_yaml_doc.yml",
            1,
            False,
            id="multi_yaml_doc",
        ),
        pytest.param(
            "examples/playbooks/transform_command_instead_of_shell.yml",
            3,
            True,
            id="cmd_instead_of_shell",
        ),
        pytest.param(
            "examples/playbooks/transform-deprecated-local-action.yml",
            1,
            True,
            id="dep_local_action",
        ),
        pytest.param(
            "examples/playbooks/transform-block-indentation-indicator.yml",
            0,
            True,
            id="multiline_msg_with_indent_indicator",
        ),
        pytest.param(
            "examples/playbooks/transform-jinja.yml",
            7,
            True,
            id="jinja_spacing",
        ),
        pytest.param(
<<<<<<< HEAD
=======
            "examples/playbooks/vars/transform_nested_data.yml",
            3,
            True,
            id="nested",
        ),
        pytest.param(
>>>>>>> d803b1f3
            "examples/playbooks/transform-key-order.yml",
            6,
            True,
            id="key_order_transform",
        ),
    ),
)
def test_transformer(  # pylint: disable=too-many-arguments, too-many-locals
    config_options: Options,
    copy_examples_dir: tuple[Path, Path],
    playbook: str,
    runner_result: LintResult,
    transformed: bool,
    matches_count: int,
) -> None:
    """Test that transformer can go through any corner cases.

    Based on TestRunner::test_runner
    """
    config_options.write_list = ["all"]
    transformer = Transformer(result=runner_result, options=config_options)
    transformer.run()

    matches = runner_result.matches
    assert len(matches) == matches_count

    orig_dir, tmp_dir = copy_examples_dir
    orig_playbook = orig_dir / playbook
    expected_playbook = orig_dir / playbook.replace(".yml", ".transformed.yml")
    transformed_playbook = tmp_dir / playbook

    orig_playbook_content = orig_playbook.read_text()
    expected_playbook_content = expected_playbook.read_text()
    transformed_playbook_content = transformed_playbook.read_text()

    if transformed:
        assert orig_playbook_content != transformed_playbook_content
    else:
        assert orig_playbook_content == transformed_playbook_content

    assert transformed_playbook_content == expected_playbook_content


@pytest.mark.parametrize(
    ("write_list", "expected"),
    (
        # 1 item
        (["all"], {"all"}),
        (["none"], {"none"}),
        (["rule-id"], {"rule-id"}),
        # 2 items
        (["all", "all"], {"all"}),
        (["all", "none"], {"none"}),
        (["all", "rule-id"], {"all"}),
        (["none", "all"], {"all"}),
        (["none", "none"], {"none"}),
        (["none", "rule-id"], {"rule-id"}),
        (["rule-id", "all"], {"all"}),
        (["rule-id", "none"], {"none"}),
        (["rule-id", "rule-id"], {"rule-id"}),
        # 3 items
        (["all", "all", "all"], {"all"}),
        (["all", "all", "none"], {"none"}),
        (["all", "all", "rule-id"], {"all"}),
        (["all", "none", "all"], {"all"}),
        (["all", "none", "none"], {"none"}),
        (["all", "none", "rule-id"], {"rule-id"}),
        (["all", "rule-id", "all"], {"all"}),
        (["all", "rule-id", "none"], {"none"}),
        (["all", "rule-id", "rule-id"], {"all"}),
        (["none", "all", "all"], {"all"}),
        (["none", "all", "none"], {"none"}),
        (["none", "all", "rule-id"], {"all"}),
        (["none", "none", "all"], {"all"}),
        (["none", "none", "none"], {"none"}),
        (["none", "none", "rule-id"], {"rule-id"}),
        (["none", "rule-id", "all"], {"all"}),
        (["none", "rule-id", "none"], {"none"}),
        (["none", "rule-id", "rule-id"], {"rule-id"}),
        (["rule-id", "all", "all"], {"all"}),
        (["rule-id", "all", "none"], {"none"}),
        (["rule-id", "all", "rule-id"], {"all"}),
        (["rule-id", "none", "all"], {"all"}),
        (["rule-id", "none", "none"], {"none"}),
        (["rule-id", "none", "rule-id"], {"rule-id"}),
        (["rule-id", "rule-id", "all"], {"all"}),
        (["rule-id", "rule-id", "none"], {"none"}),
        (["rule-id", "rule-id", "rule-id"], {"rule-id"}),
    ),
)
def test_effective_write_set(write_list: list[str], expected: set[str]) -> None:
    """Make sure effective_write_set handles all/none keywords correctly."""
    actual = Transformer.effective_write_set(write_list)
    assert actual == expected<|MERGE_RESOLUTION|>--- conflicted
+++ resolved
@@ -93,15 +93,12 @@
             id="jinja_spacing",
         ),
         pytest.param(
-<<<<<<< HEAD
-=======
             "examples/playbooks/vars/transform_nested_data.yml",
             3,
             True,
             id="nested",
         ),
         pytest.param(
->>>>>>> d803b1f3
             "examples/playbooks/transform-key-order.yml",
             6,
             True,
