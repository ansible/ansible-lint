--- conflicted
+++ resolved
@@ -103,23 +103,22 @@
             id="dep_local_action",
         ),
         pytest.param(
-<<<<<<< HEAD
+            "examples/playbooks/transform-block-indentation-indicator.yml",
+            0,
+            True,
+            id="multiline_msg_with_indent_indicator",
+        ),
+        pytest.param(
+            "examples/playbooks/transform-jinja.yml",
+            7,
+            True,
+            id="jinja_spacing",
+        ),
+        pytest.param(
             "examples/playbooks/transform-partial-become.yml",
             4,
             True,
             id="partial_become",
-=======
-            "examples/playbooks/transform-block-indentation-indicator.yml",
-            0,
-            True,
-            id="multiline_msg_with_indent_indicator",
-        ),
-        pytest.param(
-            "examples/playbooks/transform-jinja.yml",
-            7,
-            True,
-            id="jinja_spacing",
->>>>>>> 2b6226e4
         ),
     ),
 )
