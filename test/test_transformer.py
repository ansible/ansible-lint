--- conflicted
+++ resolved
@@ -103,17 +103,16 @@
             id="dep_local_action",
         ),
         pytest.param(
-<<<<<<< HEAD
+            "examples/playbooks/transform-block-indentation-indicator.yml",
+            0,
+            True,
+            id="multiline_msg_with_indent_indicator",
+        ),
+        pytest.param(
             "examples/playbooks/transform-jinja.yml",
             7,
             True,
             id="jinja_spacing",
-=======
-            "examples/playbooks/transform-block-indentation-indicator.yml",
-            0,
-            True,
-            id="multiline_msg_with_indent_indicator",
->>>>>>> f674472f
         ),
     ),
 )
