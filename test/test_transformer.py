"""Tests for Transformer."""
from __future__ import annotations

from typing import TYPE_CHECKING

import pytest

# noinspection PyProtectedMember
from ansiblelint.runner import LintResult, _get_matches
from ansiblelint.transformer import Transformer

if TYPE_CHECKING:
    from pathlib import Path

    from ansiblelint.config import Options
    from ansiblelint.rules import RulesCollection


@pytest.fixture(name="runner_result")
def fixture_runner_result(
    config_options: Options,
    default_rules_collection: RulesCollection,
    playbook: str,
) -> LintResult:
    """Fixture that runs the Runner to populate a LintResult for a given file."""
    config_options.lintables = [playbook]
    result = _get_matches(rules=default_rules_collection, options=config_options)
    return result


@pytest.mark.parametrize(
    ("playbook", "matches_count", "transformed"),
    (
        # reuse TestRunner::test_runner test cases to ensure transformer does not mangle matches
        pytest.param(
            "examples/playbooks/nomatchestest.yml",
            0,
            False,
            id="nomatchestest",
        ),
        pytest.param("examples/playbooks/unicode.yml", 1, False, id="unicode"),
        pytest.param(
            "examples/playbooks/lots_of_warnings.yml",
            993,
            False,
            id="lots_of_warnings",
        ),
        pytest.param("examples/playbooks/become.yml", 0, False, id="become"),
        pytest.param(
            "examples/playbooks/contains_secrets.yml",
            0,
            False,
            id="contains_secrets",
        ),
        pytest.param(
            "examples/playbooks/vars/empty_vars.yml",
            0,
            False,
            id="empty_vars",
        ),
        pytest.param("examples/playbooks/vars/strings.yml", 0, True, id="strings"),
        pytest.param("examples/playbooks/vars/empty.yml", 1, False, id="empty"),
        pytest.param("examples/playbooks/name-case.yml", 1, True, id="name_case"),
        pytest.param("examples/playbooks/fqcn.yml", 3, True, id="fqcn"),
        pytest.param(
            "examples/playbooks/multi_yaml_doc.yml",
            1,
            False,
            id="multi_yaml_doc",
        ),
        pytest.param(
            "examples/playbooks/transform_command_instead_of_shell.yml",
            3,
            True,
            id="cmd_instead_of_shell",
        ),
        pytest.param(
<<<<<<< HEAD
            "examples/playbooks/transform-deprecated-bare-vars-fail.yml",
            12,
            True,
            id="deprecated_bare_vars",
=======
            "examples/playbooks/transform-deprecated-local-action.yml",
            1,
            True,
            id="dep_local_action",
        ),
        pytest.param(
            "examples/playbooks/transform-block-indentation-indicator.yml",
            0,
            True,
            id="multiline_msg_with_indent_indicator",
        ),
        pytest.param(
            "examples/playbooks/transform-jinja.yml",
            7,
            True,
            id="jinja_spacing",
        ),
        pytest.param(
            "examples/playbooks/transform-no-jinja-when.yml",
            3,
            True,
            id="no_jinja_when",
        ),
        pytest.param(
            "examples/playbooks/vars/transform_nested_data.yml",
            3,
            True,
            id="nested",
        ),
        pytest.param(
            "examples/playbooks/transform-key-order.yml",
            6,
            True,
            id="key_order_transform",
>>>>>>> 453269b5
        ),
    ),
)
def test_transformer(  # pylint: disable=too-many-arguments, too-many-locals
    config_options: Options,
    copy_examples_dir: tuple[Path, Path],
    playbook: str,
    runner_result: LintResult,
    transformed: bool,
    matches_count: int,
) -> None:
    """Test that transformer can go through any corner cases.

    Based on TestRunner::test_runner
    """
    config_options.write_list = ["all"]
    transformer = Transformer(result=runner_result, options=config_options)
    transformer.run()

    matches = runner_result.matches
    assert len(matches) == matches_count

    orig_dir, tmp_dir = copy_examples_dir
    orig_playbook = orig_dir / playbook
    expected_playbook = orig_dir / playbook.replace(".yml", ".transformed.yml")
    transformed_playbook = tmp_dir / playbook

    orig_playbook_content = orig_playbook.read_text()
    expected_playbook_content = expected_playbook.read_text()
    transformed_playbook_content = transformed_playbook.read_text()

    if transformed:
        assert orig_playbook_content != transformed_playbook_content
    else:
        assert orig_playbook_content == transformed_playbook_content

    assert transformed_playbook_content == expected_playbook_content


@pytest.mark.parametrize(
    ("write_list", "expected"),
    (
        # 1 item
        (["all"], {"all"}),
        (["none"], {"none"}),
        (["rule-id"], {"rule-id"}),
        # 2 items
        (["all", "all"], {"all"}),
        (["all", "none"], {"none"}),
        (["all", "rule-id"], {"all"}),
        (["none", "all"], {"all"}),
        (["none", "none"], {"none"}),
        (["none", "rule-id"], {"rule-id"}),
        (["rule-id", "all"], {"all"}),
        (["rule-id", "none"], {"none"}),
        (["rule-id", "rule-id"], {"rule-id"}),
        # 3 items
        (["all", "all", "all"], {"all"}),
        (["all", "all", "none"], {"none"}),
        (["all", "all", "rule-id"], {"all"}),
        (["all", "none", "all"], {"all"}),
        (["all", "none", "none"], {"none"}),
        (["all", "none", "rule-id"], {"rule-id"}),
        (["all", "rule-id", "all"], {"all"}),
        (["all", "rule-id", "none"], {"none"}),
        (["all", "rule-id", "rule-id"], {"all"}),
        (["none", "all", "all"], {"all"}),
        (["none", "all", "none"], {"none"}),
        (["none", "all", "rule-id"], {"all"}),
        (["none", "none", "all"], {"all"}),
        (["none", "none", "none"], {"none"}),
        (["none", "none", "rule-id"], {"rule-id"}),
        (["none", "rule-id", "all"], {"all"}),
        (["none", "rule-id", "none"], {"none"}),
        (["none", "rule-id", "rule-id"], {"rule-id"}),
        (["rule-id", "all", "all"], {"all"}),
        (["rule-id", "all", "none"], {"none"}),
        (["rule-id", "all", "rule-id"], {"all"}),
        (["rule-id", "none", "all"], {"all"}),
        (["rule-id", "none", "none"], {"none"}),
        (["rule-id", "none", "rule-id"], {"rule-id"}),
        (["rule-id", "rule-id", "all"], {"all"}),
        (["rule-id", "rule-id", "none"], {"none"}),
        (["rule-id", "rule-id", "rule-id"], {"rule-id"}),
    ),
)
def test_effective_write_set(write_list: list[str], expected: set[str]) -> None:
    """Make sure effective_write_set handles all/none keywords correctly."""
    actual = Transformer.effective_write_set(write_list)
    assert actual == expected<|MERGE_RESOLUTION|>--- conflicted
+++ resolved
@@ -75,47 +75,46 @@
             id="cmd_instead_of_shell",
         ),
         pytest.param(
-<<<<<<< HEAD
+            "examples/playbooks/transform-deprecated-local-action.yml",
+            1,
+            True,
+            id="dep_local_action",
+        ),
+        pytest.param(
+            "examples/playbooks/transform-block-indentation-indicator.yml",
+            0,
+            True,
+            id="multiline_msg_with_indent_indicator",
+        ),
+        pytest.param(
+            "examples/playbooks/transform-jinja.yml",
+            7,
+            True,
+            id="jinja_spacing",
+        ),
+        pytest.param(
+            "examples/playbooks/transform-no-jinja-when.yml",
+            3,
+            True,
+            id="no_jinja_when",
+        ),
+        pytest.param(
+            "examples/playbooks/vars/transform_nested_data.yml",
+            3,
+            True,
+            id="nested",
+        ),
+        pytest.param(
+            "examples/playbooks/transform-key-order.yml",
+            6,
+            True,
+            id="key_order_transform",
+        ),
+        pytest.param(
             "examples/playbooks/transform-deprecated-bare-vars-fail.yml",
             12,
             True,
             id="deprecated_bare_vars",
-=======
-            "examples/playbooks/transform-deprecated-local-action.yml",
-            1,
-            True,
-            id="dep_local_action",
-        ),
-        pytest.param(
-            "examples/playbooks/transform-block-indentation-indicator.yml",
-            0,
-            True,
-            id="multiline_msg_with_indent_indicator",
-        ),
-        pytest.param(
-            "examples/playbooks/transform-jinja.yml",
-            7,
-            True,
-            id="jinja_spacing",
-        ),
-        pytest.param(
-            "examples/playbooks/transform-no-jinja-when.yml",
-            3,
-            True,
-            id="no_jinja_when",
-        ),
-        pytest.param(
-            "examples/playbooks/vars/transform_nested_data.yml",
-            3,
-            True,
-            id="nested",
-        ),
-        pytest.param(
-            "examples/playbooks/transform-key-order.yml",
-            6,
-            True,
-            id="key_order_transform",
->>>>>>> 453269b5
         ),
     ),
 )
