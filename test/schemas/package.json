--- conflicted
+++ resolved
@@ -18,11 +18,7 @@
     "@types/mocha": "^10.0.1",
     "@types/node": "^18.15.11",
     "chai": "^4.3.7",
-<<<<<<< HEAD
-    "minimatch": "^8.0.3",
-=======
     "minimatch": "^9.0.0",
->>>>>>> b262e728
     "mocha": "^10.2.0",
     "typescript": "^5.0.4"
   },
