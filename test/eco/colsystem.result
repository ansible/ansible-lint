--- conflicted
+++ resolved
@@ -10,11 +10,7 @@
   - load-failure  # Failed to load or parse file.
   - yaml  # Violations reported by yamllint.
 
-<<<<<<< HEAD
-Finished with 2 failure(s), 0 warning(s) on 275 files.
-=======
 Finished with 4 failure(s), 0 warning(s) on 330 files.
->>>>>>> c058c6de
 
 
 STDOUT:
