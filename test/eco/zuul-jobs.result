CMD: ansible-lint -f pep8 -x fqcn-builtins

RC: 2

STDERR:
INFO     Set ANSIBLE_LIBRARY=~/.cache/ansible-compat/7f15ad/modules:~/.ansible/plugins/modules:/usr/share/ansible/plugins/modules
INFO     Set ANSIBLE_COLLECTIONS_PATH=~/.cache/ansible-compat/7f15ad/collections:~/.ansible/collections:/usr/share/ansible/collections
INFO     Set ANSIBLE_ROLES_PATH=~/.cache/ansible-compat/7f15ad/roles:roles:~/.ansible/roles:/usr/share/ansible/roles:/etc/ansible/roles
WARNING  Loading custom .yamllint config file, this extends our internal yamllint config.
INFO     Set ANSIBLE_LIBRARY=~/.cache/ansible-compat/7f15ad/modules:~/.ansible/plugins/modules:/usr/share/ansible/plugins/modules
INFO     Set ANSIBLE_COLLECTIONS_PATH=~/.cache/ansible-compat/7f15ad/collections:~/.ansible/collections:/usr/share/ansible/collections
INFO     Set ANSIBLE_ROLES_PATH=~/.cache/ansible-compat/7f15ad/roles:roles:~/.ansible/roles:/usr/share/ansible/roles:/etc/ansible/roles
INFO     Discovered files to lint using: git ls-files --cached --others --exclude-standard -z
INFO     Excluded removed files using: git ls-files --deleted -z
INFO     Discovered files to lint using: git ls-files --cached --others --exclude-standard -z
INFO     Excluded removed files using: git ls-files --deleted -z
<<<<<<< HEAD
WARNING  Listing 63 violation(s) that are fatal
=======
WARNING  Listing 66 violation(s) that are fatal
>>>>>>> 805f461d
You can skip specific rules or tags by adding them to your configuration file:
# .config/ansible-lint.yml
warn_list:  # or 'skip_list' to silence them completely
  - experimental  # all rules tagged as experimental
  - no-loop-var-prefix  # Role loop_var should use configured prefix.
  - unnamed-task  # All tasks should be named.



STDOUT:
roles/ara-report/tasks/main.yaml:1: unnamed-task: All tasks should be named.
roles/ara-report/tasks/main.yaml:39: unnamed-task: All tasks should be named.
roles/ara-report/tasks/main.yaml:74: unnamed-task: All tasks should be named.
roles/copy-build-sshkey/tasks/main.yaml:3: unnamed-task: All tasks should be named.
roles/emit-job-header/tasks/main.yaml:2: unnamed-task: All tasks should be named.
roles/emit-job-header/tasks/main.yaml:26: ignore-errors: Use failed_when and specify error conditions instead of using ignore_errors.
roles/ensure-cabal/tasks/main.yaml:11: unnamed-task: All tasks should be named.
roles/ensure-chart-testing/tasks/main.yaml:27: risky-file-permissions: File permissions unset or incorrect.
roles/ensure-dhall/tasks/main.yaml:15: risky-file-permissions: File permissions unset or incorrect.
roles/ensure-go/tasks/install-go.yaml:12: risky-file-permissions: File permissions unset or incorrect.
roles/ensure-haskell-stack/tasks/main.yaml:11: unnamed-task: All tasks should be named.
roles/ensure-kubernetes/tasks/minikube.yaml:1: schema: False is not of type 'string' (schema[tasks])
roles/ensure-nimble/tasks/main.yaml:1: schema: 1 is not of type 'string' (schema[tasks])
roles/ensure-nimble/tasks/main.yaml:14: unnamed-task: All tasks should be named.
roles/ensure-packer/tasks/install-packer.yaml:21: risky-file-permissions: File permissions unset or incorrect.
roles/ensure-pip/tasks/Debian.yaml:17: ignore-errors: Use failed_when and specify error conditions instead of using ignore_errors.
roles/ensure-pip/tasks/RedHat.yaml:10: unnamed-task: All tasks should be named.
roles/ensure-pip/tasks/source.yaml:7: risky-file-permissions: File permissions unset or incorrect.
roles/ensure-shake/tasks/main.yaml:15: unnamed-task: All tasks should be named.
roles/ensure-terraform/tasks/install-terraform.yaml:32: risky-file-permissions: File permissions unset or incorrect.
roles/fetch-coverage-output/tasks/main.yaml:6: key-order: 'name' key is not first
roles/fetch-coverage-output/tasks/main.yaml:13: unnamed-task: All tasks should be named.
roles/fetch-javascript-tarball/tasks/main.yaml:12: unnamed-task: All tasks should be named.
roles/fetch-sphinx-tarball/tasks/html.yaml:12: unnamed-task: All tasks should be named.
roles/fetch-sphinx-tarball/tasks/html.yaml:39: unnamed-task: All tasks should be named.
roles/fetch-subunit-output/tasks/main.yaml:9: unnamed-task: All tasks should be named.
roles/fetch-subunit-output/tasks/main.yaml:50: unnamed-task: All tasks should be named.
roles/fetch-translation-output/tasks/main.yaml:6: unnamed-task: All tasks should be named.
roles/golangci-lint/tasks/main.yaml:1: unnamed-task: All tasks should be named.
roles/hlint/tasks/main.yaml:1: unnamed-task: All tasks should be named.
roles/multi-node-bridge/tasks/common.yaml:13: unnamed-task: All tasks should be named.
roles/multi-node-bridge/tasks/common.yaml:102: unnamed-task: All tasks should be named.
roles/multi-node-bridge/tasks/peer.yaml:66: unnamed-task: All tasks should be named.
roles/multi-node-bridge/tasks/switch.yaml:10: unnamed-task: All tasks should be named.
roles/packer/tasks/main.yaml:20: unnamed-task: All tasks should be named.
roles/phoronix-combine-results/tasks/fetch-result.yaml:8: risky-file-permissions: File permissions unset or incorrect.
roles/shake-build/tasks/main.yaml:1: unnamed-task: All tasks should be named.
roles/stage-output/tasks/main.yaml:110: unnamed-task: All tasks should be named.
roles/terraform/tasks/main.yaml:1: schema: 1 is not of type 'string' (schema[tasks])
roles/test-setup/tasks/main.yaml:1: unnamed-task: All tasks should be named.
roles/test-upload-logs-swift/tasks/main.yaml:7: unnamed-task: All tasks should be named.
roles/test-upload-logs-swift/tasks/main.yaml:33: unnamed-task: All tasks should be named.
roles/tox/tasks/main.yaml:39: unnamed-task: All tasks should be named.
roles/trigger-readthedocs/tasks/main.yaml:11: unnamed-task: All tasks should be named.
roles/trigger-readthedocs/tasks/main.yaml:30: unnamed-task: All tasks should be named.
roles/upload-git-mirror/tasks/main.yaml:1: unnamed-task: All tasks should be named.
roles/upload-logs-azure/meta/main.yaml:1: schema: {'dependencies': [{'role': 'upload-logs-base'}]} is not of type 'null' (schema[meta])
roles/upload-logs-azure/tasks/main.yaml:7: unnamed-task: All tasks should be named.
roles/upload-logs-gcs/meta/main.yaml:1: schema: {'dependencies': [{'role': 'upload-logs-base'}]} is not of type 'null' (schema[meta])
roles/upload-logs-gcs/tasks/main.yaml:7: unnamed-task: All tasks should be named.
roles/upload-logs-ibm/meta/main.yaml:1: schema: {'dependencies': [{'role': 'upload-logs-base'}]} is not of type 'null' (schema[meta])
roles/upload-logs-ibm/tasks/main.yaml:7: unnamed-task: All tasks should be named.
roles/upload-logs-s3/meta/main.yaml:1: schema: {'dependencies': [{'role': 'upload-logs-base'}]} is not of type 'null' (schema[meta])
roles/upload-logs-s3/tasks/main.yaml:7: unnamed-task: All tasks should be named.
roles/upload-logs-swift/meta/main.yaml:1: schema: {'dependencies': [{'role': 'upload-logs-base'}]} is not of type 'null' (schema[meta])
roles/upload-logs-swift/tasks/main.yaml:7: unnamed-task: All tasks should be named.
roles/upload-logs-swift/tasks/main.yaml:33: unnamed-task: All tasks should be named.
roles/upload-logs/tasks/main.yaml:6: unnamed-task: All tasks should be named.
roles/version-from-git/tasks/main.yaml:64: unnamed-task: All tasks should be named.
test-playbooks/registry/roles/ensure-registry-cert/tasks/main.yaml:1: risky-file-permissions: File permissions unset or incorrect.
test-playbooks/registry/roles/ensure-registry-cert/tasks/main.yaml:6: risky-file-permissions: File permissions unset or incorrect.
test-playbooks/registry/roles/run-test-intermediate-registry/tasks/main.yaml:1: no-loop-var-prefix: Role loop_var should use configured prefix.
test-playbooks/registry/roles/run-test-intermediate-registry/tasks/main.yaml:1: risky-file-permissions: File permissions unset or incorrect.
test-playbooks/registry/roles/run-test-intermediate-registry/tasks/main.yaml:17: risky-file-permissions: File permissions unset or incorrect.
test-playbooks/registry/roles/run-test-intermediate-registry/tasks/main.yaml:25: risky-file-permissions: File permissions unset or incorrect.
test-playbooks/registry/roles/run-test-intermediate-registry/tasks/main.yaml:30: risky-file-permissions: File permissions unset or incorrect.<|MERGE_RESOLUTION|>--- conflicted
+++ resolved
@@ -14,11 +14,7 @@
 INFO     Excluded removed files using: git ls-files --deleted -z
 INFO     Discovered files to lint using: git ls-files --cached --others --exclude-standard -z
 INFO     Excluded removed files using: git ls-files --deleted -z
-<<<<<<< HEAD
-WARNING  Listing 63 violation(s) that are fatal
-=======
 WARNING  Listing 66 violation(s) that are fatal
->>>>>>> 805f461d
 You can skip specific rules or tags by adding them to your configuration file:
 # .config/ansible-lint.yml
 warn_list:  # or 'skip_list' to silence them completely
