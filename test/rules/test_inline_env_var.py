--- conflicted
+++ resolved
@@ -60,18 +60,16 @@
     args:
       strip_empty_ends: false
 
-<<<<<<< HEAD
   - name: Command with expand_argument_vars option
     command:
       cmd: /bin/echo $LITERAL
       expand_argument_vars: false
-=======
+
   - name: Mutually exclusive cmd and argv should not trigger a false-positive
     ansible.builtin.command:
       cmd: /bin/echo
       argv:
          - Hello
->>>>>>> b6d42f75
 """
 
 FAIL_PLAY_TASKS = """
