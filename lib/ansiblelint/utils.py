# Copyright (c) 2013-2014 Will Thames <will@thames.id.au>
#
# Permission is hereby granted, free of charge, to any person obtaining a copy
# of this software and associated documentation files (the "Software"), to deal
# in the Software without restriction, including without limitation the rights
# to use, copy, modify, merge, publish, distribute, sublicense, and/or sell
# copies of the Software, and to permit persons to whom the Software is
# furnished to do so, subject to the following conditions:
#
# The above copyright notice and this permission notice shall be included in
# all copies or substantial portions of the Software.
#
# THE SOFTWARE IS PROVIDED "AS IS", WITHOUT WARRANTY OF ANY KIND, EXPRESS OR
# IMPLIED, INCLUDING BUT NOT LIMITED TO THE WARRANTIES OF MERCHANTABILITY,
# FITNESS FOR A PARTICULAR PURPOSE AND NONINFRINGEMENT. IN NO EVENT SHALL THE
# AUTHORS OR COPYRIGHT HOLDERS BE LIABLE FOR ANY CLAIM, DAMAGES OR OTHER
# LIABILITY, WHETHER IN AN ACTION OF CONTRACT, TORT OR OTHERWISE, ARISING FROM,
# OUT OF OR IN CONNECTION WITH THE SOFTWARE OR THE USE OR OTHER DEALINGS IN
# THE SOFTWARE.
"""Generic utility helpers."""

import contextlib
import inspect
import logging
import os
import pprint
import subprocess
from argparse import Namespace
from collections import OrderedDict
from functools import lru_cache
from pathlib import Path
from typing import Any, Callable, ItemsView, List, Optional, Tuple

import yaml
from ansible import constants
from ansible.errors import AnsibleError, AnsibleParserError
from ansible.parsing.dataloader import DataLoader
from ansible.parsing.mod_args import ModuleArgsParser
from ansible.parsing.splitter import split_args
from ansible.parsing.yaml.constructor import AnsibleConstructor
from ansible.parsing.yaml.loader import AnsibleLoader
from ansible.parsing.yaml.objects import AnsibleSequence
from ansible.plugins.loader import add_all_plugin_dirs
from ansible.template import Templar

try:
    from ansible.module_utils.parsing.convert_bool import boolean
except ImportError:
    try:
        from ansible.utils.boolean import boolean
    except ImportError:
        try:
            from ansible.utils import boolean
        except ImportError:
            boolean = constants.mk_boolean

from yaml.composer import Composer
from yaml.representer import RepresenterError

from ansiblelint.constants import (
    ANSIBLE_FAILURE_RC, CUSTOM_RULESDIR_ENVVAR, DEFAULT_RULESDIR, FileType,
)
from ansiblelint.errors import MatchError
from ansiblelint.file_utils import normpath

# ansible-lint doesn't need/want to know about encrypted secrets, so we pass a
# string as the password to enable such yaml files to be opened and parsed
# successfully.
DEFAULT_VAULT_PASSWORD = 'x'

PLAYBOOK_DIR = os.environ.get('ANSIBLE_PLAYBOOK_DIR', None)


_logger = logging.getLogger(__name__)


def parse_yaml_from_file(filepath: str) -> dict:
    dl = DataLoader()
    if hasattr(dl, 'set_vault_password'):
        dl.set_vault_password(DEFAULT_VAULT_PASSWORD)
    return dl.load_from_file(filepath)


def path_dwim(basedir: str, given: str) -> str:
    dl = DataLoader()
    dl.set_basedir(basedir)
    return dl.path_dwim(given)


def ansible_template(basedir, varname, templatevars, **kwargs):
    dl = DataLoader()
    dl.set_basedir(basedir)
    templar = Templar(dl, variables=templatevars)
    return templar.template(varname, **kwargs)


LINE_NUMBER_KEY = '__line__'
FILENAME_KEY = '__file__'

VALID_KEYS = [
    'name', 'action', 'when', 'async', 'poll', 'notify',
    'first_available_file', 'include', 'include_tasks', 'import_tasks', 'import_playbook',
    'tags', 'register', 'ignore_errors', 'delegate_to',
    'local_action', 'transport', 'remote_user', 'sudo',
    'sudo_user', 'sudo_pass', 'when', 'connection', 'environment', 'args', 'always_run',
    'any_errors_fatal', 'changed_when', 'failed_when', 'check_mode', 'delay',
    'retries', 'until', 'su', 'su_user', 'su_pass', 'no_log', 'run_once',
    'become', 'become_user', 'become_method', FILENAME_KEY,
]

BLOCK_NAME_TO_ACTION_TYPE_MAP = {
    'tasks': 'task',
    'handlers': 'handler',
    'pre_tasks': 'task',
    'post_tasks': 'task',
    'block': 'meta',
    'rescue': 'meta',
    'always': 'meta',
}


def tokenize(line):
    tokens = line.lstrip().split(" ")
    if tokens[0] == '-':
        tokens = tokens[1:]
    if tokens[0] == 'action:' or tokens[0] == 'local_action:':
        tokens = tokens[1:]
    command = tokens[0].replace(":", "")

    args = list()
    kwargs = dict()
    nonkvfound = False
    for arg in tokens[1:]:
        if "=" in arg and not nonkvfound:
            kv = arg.split("=", 1)
            kwargs[kv[0]] = kv[1]
        else:
            nonkvfound = True
            args.append(arg)
    return (command, args, kwargs)


def _playbook_items(pb_data: dict) -> ItemsView:
    if isinstance(pb_data, dict):
        return pb_data.items()
    elif not pb_data:
        return []
    else:
        return [item for play in pb_data for item in play.items()]


def _rebind_match_filename(filename: str, func) -> Callable:
    def func_wrapper(*args, **kwargs):
        try:
            return func(*args, **kwargs)
        except MatchError as e:
            e.filename = filename
            raise e
    return func_wrapper


def _set_collections_basedir(basedir: str):
    # Sets the playbook directory as playbook_paths for the collection loader
    try:
        # Ansible 2.10+
        # noqa: # pylint:disable=cyclic-import,import-outside-toplevel
        from ansible.utils.collection_loader import AnsibleCollectionConfig

        AnsibleCollectionConfig.playbook_paths = basedir
    except ImportError:
        # Ansible 2.8 or 2.9
        # noqa: # pylint:disable=cyclic-import,import-outside-toplevel
        from ansible.utils.collection_loader import set_collection_playbook_paths

        set_collection_playbook_paths(basedir)


def find_children(playbook: Tuple[str, str], playbook_dir: str) -> List:
    if not os.path.exists(playbook[0]):
        return []
    _set_collections_basedir(playbook_dir or '.')
    add_all_plugin_dirs(playbook_dir or '.')
    if playbook[1] == 'role':
        playbook_ds = {'roles': [{'role': playbook[0]}]}
    else:
        try:
            playbook_ds = parse_yaml_from_file(playbook[0])
        except AnsibleError as e:
            raise SystemExit(str(e))
    results = []
    basedir = os.path.dirname(playbook[0])
    items = _playbook_items(playbook_ds)
    for item in items:
        for child in _rebind_match_filename(playbook[0], play_children)(
                basedir, item, playbook[1], playbook_dir):
            if "$" in child['path'] or "{{" in child['path']:
                continue
            valid_tokens = list()
            for token in split_args(child['path']):
                if '=' in token:
                    break
                valid_tokens.append(token)
            path = ' '.join(valid_tokens)
            results.append({
                'path': path_dwim(basedir, path),
                'type': child['type']
            })
    return results


def template(basedir, value, vars, fail_on_undefined=False, **kwargs):
    try:
        value = ansible_template(os.path.abspath(basedir), value, vars,
                                 **dict(kwargs, fail_on_undefined=fail_on_undefined))
        # Hack to skip the following exception when using to_json filter on a variable.
        # I guess the filter doesn't like empty vars...
    except (AnsibleError, ValueError, RepresenterError):
        # templating failed, so just keep value as is.
        pass
    return value


def play_children(basedir, item, parent_type, playbook_dir):
    delegate_map = {
        'tasks': _taskshandlers_children,
        'pre_tasks': _taskshandlers_children,
        'post_tasks': _taskshandlers_children,
        'block': _taskshandlers_children,
        'include': _include_children,
        'import_playbook': _include_children,
        'roles': _roles_children,
        'dependencies': _roles_children,
        'handlers': _taskshandlers_children,
        'include_tasks': _include_children,
        'import_tasks': _include_children,
    }
    (k, v) = item
    add_all_plugin_dirs(os.path.abspath(basedir))

    if k in delegate_map:
        if v:
            v = template(os.path.abspath(basedir),
                         v,
                         dict(playbook_dir=PLAYBOOK_DIR or os.path.abspath(basedir)),
                         fail_on_undefined=False)
            return delegate_map[k](basedir, k, v, parent_type)
    return []


def _include_children(basedir, k, v, parent_type):
    # handle special case include_tasks: name=filename.yml
    if k == 'include_tasks' and isinstance(v, dict) and 'file' in v:
        v = v['file']

    # handle include: filename.yml tags=blah
    (command, args, kwargs) = tokenize("{0}: {1}".format(k, v))

    result = path_dwim(basedir, args[0])
    if not os.path.exists(result):
        result = path_dwim(os.path.join(os.path.dirname(basedir)), v)
    return [{'path': result, 'type': parent_type}]


def _taskshandlers_children(basedir, k, v, parent_type: FileType) -> List:
    results = []
    for th in v:

        # ignore empty tasks, `-`
        if not th:
            continue

        with contextlib.suppress(LookupError):
            children = _get_task_handler_children_for_tasks_or_playbooks(
                th, basedir, k, parent_type,
            )
            results.append(children)
            continue

        if 'include_role' in th or 'import_role' in th:  # lgtm [py/unreachable-statement]
            th = normalize_task_v2(th)
            _validate_task_handler_action_for_role(th['action'])
            results.extend(_roles_children(basedir, k, [th['action'].get("name")],
                                           parent_type,
                                           main=th['action'].get('tasks_from', 'main')))
            continue

        if 'block' not in th:
            continue

        results.extend(_taskshandlers_children(basedir, k, th['block'], parent_type))
        if 'rescue' in th:
            results.extend(_taskshandlers_children(basedir, k, th['rescue'], parent_type))
        if 'always' in th:
            results.extend(_taskshandlers_children(basedir, k, th['always'], parent_type))

    return results


def _get_task_handler_children_for_tasks_or_playbooks(
        task_handler, basedir: str, k, parent_type: FileType,
) -> dict:
    """Try to get children of taskhandler for include/import tasks/playbooks."""
    child_type = k if parent_type == 'playbook' else parent_type

    task_include_keys = 'include', 'include_tasks', 'import_playbook', 'import_tasks'
    for task_handler_key in task_include_keys:

        with contextlib.suppress(KeyError):

            # ignore empty tasks
            if not task_handler:
                continue

            return {
                'path': path_dwim(basedir, task_handler[task_handler_key]),
                'type': child_type,
            }

    raise LookupError(
        f'The node contains none of: {", ".join(task_include_keys)}',
    )


def _validate_task_handler_action_for_role(th_action: dict) -> None:
    """Verify that the task handler action is valid for role include."""
    module = th_action['__ansible_module__']

    if 'name' not in th_action:
        raise MatchError(f"Failed to find required 'name' key in {module!s}")

    if not isinstance(th_action['name'], str):
        raise RuntimeError(
            f"Value assigned to 'name' key on '{module!s}' is not a string.",
        )


def _roles_children(basedir: str, k, v, parent_type: FileType, main='main') -> list:
    results = []
    for role in v:
        if isinstance(role, dict):
            if 'role' in role or 'name' in role:
                if 'tags' not in role or 'skip_ansible_lint' not in role['tags']:
                    results.extend(_look_for_role_files(basedir,
                                                        role.get('role', role.get('name')),
                                                        main=main))
            elif k != 'dependencies':
                raise SystemExit('role dict {0} does not contain a "role" '
                                 'or "name" key'.format(role))
        else:
            results.extend(_look_for_role_files(basedir, role, main=main))
    return results


def _rolepath(basedir: str, role: str) -> Optional[str]:
    role_path = None

    possible_paths = [
        # if included from a playbook
        path_dwim(basedir, os.path.join('roles', role)),
        path_dwim(basedir, role),
        # if included from roles/[role]/meta/main.yml
        path_dwim(
            basedir, os.path.join('..', '..', '..', 'roles', role)
        ),
        path_dwim(basedir, os.path.join('..', '..', role)),
    ]

    if constants.DEFAULT_ROLES_PATH:
        search_locations = constants.DEFAULT_ROLES_PATH
        if isinstance(search_locations, str):
            search_locations = search_locations.split(os.pathsep)
        for loc in search_locations:
            loc = os.path.expanduser(loc)
            possible_paths.append(path_dwim(loc, role))

    possible_paths.append(path_dwim(basedir, ''))

    for path_option in possible_paths:
        if os.path.isdir(path_option):
            role_path = path_option
            break

    if role_path:
        add_all_plugin_dirs(role_path)

    return role_path


def _look_for_role_files(basedir: str, role: str, main='main') -> list:
    role_path = _rolepath(basedir, role)
    if not role_path:
        return []

    results = []

    for th in ['tasks', 'handlers', 'meta']:
        current_path = os.path.join(role_path, th)
        for dir, subdirs, files in os.walk(current_path):
            for file in files:
                file_ignorecase = file.lower()
                if file_ignorecase.endswith(('.yml', '.yaml')):
                    thpath = os.path.join(dir, file)
                    results.append({'path': thpath, 'type': th})

    return results


def rolename(filepath):
    idx = filepath.find('roles/')
    if idx < 0:
        return ''
    role = filepath[idx + 6:]
    role = role[:role.find('/')]
    return role


def _kv_to_dict(v):
    (command, args, kwargs) = tokenize(v)
    return dict(__ansible_module__=command, __ansible_arguments__=args, **kwargs)


def _sanitize_task(task: dict) -> dict:
    """Return a stripped-off task structure compatible with new Ansible.

    This helper takes a copy of the incoming task and drops
    any internally used keys from it.
    """
    result = task.copy()
    # task is an AnsibleMapping which inherits from OrderedDict, so we need
    # to use `del` to remove unwanted keys.
    for k in ['skipped_rules', FILENAME_KEY, LINE_NUMBER_KEY, 'always_run']:
        if k in result:
            del result[k]
    return result


# FIXME: drop noqa once this function is made simpler
# Ref: https://github.com/ansible-community/ansible-lint/issues/744
def normalize_task_v2(task: dict) -> dict:  # noqa: C901
    """Ensure tasks have an action key and strings are converted to python objects."""
    result = dict()
<<<<<<< HEAD
=======
    if 'always_run' in task:
        # FIXME(ssbarnea): Delayed import to avoid circular import
        # See https://github.com/ansible-community/ansible-lint/issues/880
        # noqa: # pylint:disable=cyclic-import,import-outside-toplevel
        from ansiblelint.rules.AlwaysRunRule import AlwaysRunRule

        raise MatchError(
            rule=AlwaysRunRule,
            filename=task[FILENAME_KEY],
            linenumber=task[LINE_NUMBER_KEY])
>>>>>>> bc897347

    sanitized_task = _sanitize_task(task)
    mod_arg_parser = ModuleArgsParser(sanitized_task)
    try:
        action, arguments, result['delegate_to'] = mod_arg_parser.parse()
    except AnsibleParserError as e:
        try:
            task_info = "%s:%s" % (task[FILENAME_KEY], task[LINE_NUMBER_KEY])
        except KeyError:
            task_info = "Unknown"
        pp = pprint.PrettyPrinter(indent=2)
        task_pprint = pp.pformat(sanitized_task)

        _logger.critical("Couldn't parse task at %s (%s)\n%s", task_info, e.message, task_pprint)
        raise SystemExit(ANSIBLE_FAILURE_RC)

    # denormalize shell -> command conversion
    if '_uses_shell' in arguments:
        action = 'shell'
        del arguments['_uses_shell']

    for (k, v) in list(task.items()):
        if k in ('action', 'local_action', 'args', 'delegate_to') or k == action:
            # we don't want to re-assign these values, which were
            # determined by the ModuleArgsParser() above
            continue
        else:
            result[k] = v

    result['action'] = dict(__ansible_module__=action)

    if '_raw_params' in arguments:
        result['action']['__ansible_arguments__'] = arguments['_raw_params'].split(' ')
        del arguments['_raw_params']
    else:
        result['action']['__ansible_arguments__'] = list()

    if 'argv' in arguments and not result['action']['__ansible_arguments__']:
        result['action']['__ansible_arguments__'] = arguments['argv']
        del arguments['argv']

    result['action'].update(arguments)
    return result


# FIXME: drop noqa once this function is made simpler
# Ref: https://github.com/ansible-community/ansible-lint/issues/744
def normalize_task_v1(task):  # noqa: C901
    result = dict()
    for (k, v) in task.items():
        if k in VALID_KEYS or k.startswith('with_'):
            if k == 'local_action' or k == 'action':
                if not isinstance(v, dict):
                    v = _kv_to_dict(v)
                v['__ansible_arguments__'] = v.get('__ansible_arguments__', list())
                result['action'] = v
            else:
                result[k] = v
        else:
            if isinstance(v, str):
                v = _kv_to_dict(k + ' ' + v)
            elif not v:
                v = dict(__ansible_module__=k)
            else:
                if isinstance(v, dict):
                    v.update(dict(__ansible_module__=k))
                else:
                    if k == '__line__':
                        # Keep the line number stored
                        result[k] = v
                        continue

                    else:
                        # Tasks that include playbooks (rather than task files)
                        # can get here
                        # https://github.com/ansible-community/ansible-lint/issues/138
                        raise RuntimeError("Was not expecting value %s of type %s for key %s\n"
                                           "Task: %s. Check the syntax of your playbook using "
                                           "ansible-playbook --syntax-check" %
                                           (str(v), type(v), k, str(task)))
            v['__ansible_arguments__'] = v.get('__ansible_arguments__', list())
            result['action'] = v
    if 'module' in result['action']:
        # this happens when a task uses
        # local_action:
        #   module: ec2
        #   etc...
        result['action']['__ansible_module__'] = result['action']['module']
        del result['action']['module']
    if 'args' in result:
        result['action'].update(result.get('args'))
        del result['args']
    return result


def normalize_task(task, filename):
    ansible_action_type = task.get('__ansible_action_type__', 'task')
    if '__ansible_action_type__' in task:
        del task['__ansible_action_type__']
    task = normalize_task_v2(task)
    task[FILENAME_KEY] = filename
    task['__ansible_action_type__'] = ansible_action_type
    return task


def task_to_str(task):
    name = task.get("name")
    if name:
        return name
    action = task.get("action")
    args = " ".join([u"{0}={1}".format(k, v) for (k, v) in action.items()
                     if k not in ["__ansible_module__", "__ansible_arguments__"]] +
                    action.get("__ansible_arguments__"))
    return u"{0} {1}".format(action["__ansible_module__"], args)


def extract_from_list(blocks, candidates):
    results = list()
    for block in blocks:
        for candidate in candidates:
            if isinstance(block, dict) and candidate in block:
                if isinstance(block[candidate], list):
                    results.extend(add_action_type(block[candidate], candidate))
                elif block[candidate] is not None:
                    raise RuntimeError(
                        "Key '%s' defined, but bad value: '%s'" %
                        (candidate, str(block[candidate])))
    return results


def add_action_type(actions, action_type):
    results = list()
    for action in actions:
        # ignore empty task
        if not action:
            continue
        action['__ansible_action_type__'] = BLOCK_NAME_TO_ACTION_TYPE_MAP[action_type]
        results.append(action)
    return results


def get_action_tasks(yaml, file):
    tasks = list()
    if file['type'] in ['tasks', 'handlers']:
        tasks = add_action_type(yaml, file['type'])
    else:
        tasks.extend(extract_from_list(yaml, ['tasks', 'handlers', 'pre_tasks', 'post_tasks']))

    # Add sub-elements of block/rescue/always to tasks list
    tasks.extend(extract_from_list(tasks, ['block', 'rescue', 'always']))
    # Remove block/rescue/always elements from tasks list
    block_rescue_always = ('block', 'rescue', 'always')
    tasks[:] = [task for task in tasks if all(k not in task for k in block_rescue_always)]

    return [task for task in tasks if
            set(['include', 'include_tasks',
                'import_playbook', 'import_tasks']).isdisjoint(task.keys())]


def get_normalized_tasks(yaml, file):
    tasks = get_action_tasks(yaml, file)
    res = []
    for task in tasks:
        # An empty `tags` block causes `None` to be returned if
        # the `or []` is not present - `task.get('tags', [])`
        # does not suffice.
        if 'skip_ansible_lint' in (task.get('tags') or []):
            # No need to normalize_task is we are skipping it.
            continue
        res.append(normalize_task(task, file['path']))

    return res


@lru_cache(maxsize=128)
def parse_yaml_linenumbers(data, filename):
    """Parse yaml as ansible.utils.parse_yaml but with linenumbers.

    The line numbers are stored in each node's LINE_NUMBER_KEY key.
    """
    def compose_node(parent, index):
        # the line number where the previous token has ended (plus empty lines)
        line = loader.line
        node = Composer.compose_node(loader, parent, index)
        node.__line__ = line + 1
        return node

    def construct_mapping(node, deep=False):
        mapping = AnsibleConstructor.construct_mapping(loader, node, deep=deep)
        if hasattr(node, '__line__'):
            mapping[LINE_NUMBER_KEY] = node.__line__
        else:
            mapping[LINE_NUMBER_KEY] = mapping._line_number
        mapping[FILENAME_KEY] = filename
        return mapping

    try:
        kwargs = {}
        if 'vault_password' in inspect.getfullargspec(AnsibleLoader.__init__).args:
            kwargs['vault_password'] = DEFAULT_VAULT_PASSWORD
        loader = AnsibleLoader(data, **kwargs)
        loader.compose_node = compose_node
        loader.construct_mapping = construct_mapping
        data = loader.get_single_data()
    except (yaml.parser.ParserError, yaml.scanner.ScannerError) as e:
        raise SystemExit("Failed to parse YAML in %s: %s" % (filename, str(e)))
    return data


def get_first_cmd_arg(task):
    try:
        if 'cmd' in task['action']:
            first_cmd_arg = task['action']['cmd'].split()[0]
        else:
            first_cmd_arg = task['action']['__ansible_arguments__'][0]
    except IndexError:
        return None
    return first_cmd_arg


def is_playbook(filename: str) -> bool:
    """
    Check if the file is a playbook.

    Given a filename, it should return true if it looks like a playbook. The
    function is not supposed to raise exceptions.
    """
    # we assume is a playbook if we loaded a sequence of dictionaries where
    # at least one of these keys is present:
    playbooks_keys = {
        "gather_facts",
        "hosts",
        "import_playbook",
        "post_tasks",
        "pre_tasks",
        "roles"
        "tasks",
    }

    # makes it work with Path objects by converting them to strings
    if not isinstance(filename, str):
        filename = str(filename)

    try:
        f = parse_yaml_from_file(filename)
    except Exception as e:
        _logger.warning(
            "Failed to load %s with %s, assuming is not a playbook.",
            filename, e)
    else:
        if (
            isinstance(f, AnsibleSequence) and
            hasattr(f, 'keys') and
            playbooks_keys.intersection(next(iter(f), {}).keys())
        ):
            return True
    return False


def get_yaml_files(options: Namespace) -> dict:
    """Find all yaml files."""
    # git is preferred as it also considers .gitignore
    git_command = ['git', 'ls-files', '*.yaml', '*.yml']
    _logger.info("Discovering files to lint: %s", ' '.join(git_command))

    out = None

    try:
        out = subprocess.check_output(
            git_command,
            stderr=subprocess.STDOUT,
            universal_newlines=True
        ).split()
    except subprocess.CalledProcessError as exc:
        _logger.warning(
            "Failed to discover yaml files to lint using git: %s",
            exc.output.rstrip('\n')
        )
    except FileNotFoundError as exc:
        if options.verbosity:
            _logger.warning(
                "Failed to locate command: %s", exc
            )

    if out is None:
        out = [
            os.path.join(root, name)
            for root, dirs, files in os.walk('.')
            for name in files
            if name.endswith('.yaml') or name.endswith('.yml')
        ]

    return OrderedDict.fromkeys(sorted(out))


# FIXME: drop noqa once this function is made simpler
# Ref: https://github.com/ansible-community/ansible-lint/issues/744
def get_playbooks_and_roles(options=None) -> List[str]:  # noqa: C901
    """Find roles and playbooks."""
    if options is None:
        options = {}

    files = get_yaml_files(options)

    playbooks = []
    role_dirs = []
    role_internals = {
        'defaults',
        'files',
        'handlers',
        'meta',
        'tasks',
        'templates',
        'vars',
    }

    # detect role in repository root:
    if 'tasks/main.yml' in files or 'tasks/main.yaml' in files:
        role_dirs.append('.')

    for p in map(Path, files):

        try:
            for file_path in options.exclude_paths:
                if str(p.resolve()).startswith(str(file_path)):
                    raise FileNotFoundError(
                        f'File {file_path} matched exclusion entry: {p}')
        except FileNotFoundError as e:
            _logger.debug('Ignored %s due to: %s', p, e)
            continue

        if (next((i for i in p.parts if i.endswith('playbooks')), None) or
                'playbook' in p.parts[-1]):
            playbooks.append(normpath(p))
            continue

        # ignore if any folder ends with _vars
        if next((i for i in p.parts if i.endswith('_vars')), None):
            continue
        elif 'roles' in p.parts or '.' in role_dirs:
            if 'tasks' in p.parts and p.parts[-1] in ['main.yaml', 'main.yml']:
                role_dirs.append(str(p.parents[1]))
                continue
            elif role_internals.intersection(p.parts):
                continue
            elif 'tests' in p.parts:
                playbooks.append(normpath(p))
        if 'molecule' in p.parts:
            if p.parts[-1] != 'molecule.yml':
                playbooks.append(normpath(p))
            continue
        # hidden files are clearly not playbooks, likely config files.
        if p.parts[-1].startswith('.'):
            continue

        if is_playbook(str(p)):
            playbooks.append(normpath(p))
            continue

        _logger.info('Unknown file type: %s', normpath(p))

    _logger.info('Found roles: %s', ' '.join(role_dirs))
    _logger.info('Found playbooks: %s', ' '.join(playbooks))

    return role_dirs + playbooks


def expand_path_vars(path: str) -> str:
    """Expand the environment or ~ variables in a path string."""
    # It may be possible for function to be called with a Path object
    path = str(path).strip()
    path = os.path.expanduser(path)
    path = os.path.expandvars(path)
    return path


def expand_paths_vars(paths: List[str]) -> List[str]:
    """Expand the environment or ~ variables in a list."""
    paths = [expand_path_vars(p) for p in paths]
    return paths


def get_rules_dirs(rulesdir: List[str], use_default: bool) -> List[str]:
    """Return a list of rules dirs."""
    default_ruledirs = [DEFAULT_RULESDIR]
    default_custom_rulesdir = os.environ.get(
        CUSTOM_RULESDIR_ENVVAR, os.path.join(DEFAULT_RULESDIR, "custom")
    )
    custom_ruledirs = sorted(
        str(rdir.resolve())
        for rdir in Path(default_custom_rulesdir).iterdir()
        if rdir.is_dir() and (rdir / "__init__.py").exists()
    )
    if use_default:
        return rulesdir + custom_ruledirs + default_ruledirs

    return rulesdir or custom_ruledirs + default_ruledirs


def convert_to_boolean(value: Any) -> bool:
    """Use Ansible to convert something to a boolean."""
    return boolean(value)<|MERGE_RESOLUTION|>--- conflicted
+++ resolved
@@ -439,19 +439,6 @@
 def normalize_task_v2(task: dict) -> dict:  # noqa: C901
     """Ensure tasks have an action key and strings are converted to python objects."""
     result = dict()
-<<<<<<< HEAD
-=======
-    if 'always_run' in task:
-        # FIXME(ssbarnea): Delayed import to avoid circular import
-        # See https://github.com/ansible-community/ansible-lint/issues/880
-        # noqa: # pylint:disable=cyclic-import,import-outside-toplevel
-        from ansiblelint.rules.AlwaysRunRule import AlwaysRunRule
-
-        raise MatchError(
-            rule=AlwaysRunRule,
-            filename=task[FILENAME_KEY],
-            linenumber=task[LINE_NUMBER_KEY])
->>>>>>> bc897347
 
     sanitized_task = _sanitize_task(task)
     mod_arg_parser = ModuleArgsParser(sanitized_task)
