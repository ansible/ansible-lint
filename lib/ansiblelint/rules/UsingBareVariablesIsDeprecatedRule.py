# Copyright (c) 2013-2014 Will Thames <will@thames.id.au>
#
# Permission is hereby granted, free of charge, to any person obtaining a copy
# of this software and associated documentation files (the "Software"), to deal
# in the Software without restriction, including without limitation the rights
# to use, copy, modify, merge, publish, distribute, sublicense, and/or sell
# copies of the Software, and to permit persons to whom the Software is
# furnished to do so, subject to the following conditions:
#
# The above copyright notice and this permission notice shall be included in
# all copies or substantial portions of the Software.
#
# THE SOFTWARE IS PROVIDED "AS IS", WITHOUT WARRANTY OF ANY KIND, EXPRESS OR
# IMPLIED, INCLUDING BUT NOT LIMITED TO THE WARRANTIES OF MERCHANTABILITY,
# FITNESS FOR A PARTICULAR PURPOSE AND NONINFRINGEMENT. IN NO EVENT SHALL THE
# AUTHORS OR COPYRIGHT HOLDERS BE LIABLE FOR ANY CLAIM, DAMAGES OR OTHER
# LIABILITY, WHETHER IN AN ACTION OF CONTRACT, TORT OR OTHERWISE, ARISING FROM,
# OUT OF OR IN CONNECTION WITH THE SOFTWARE OR THE USE OR OTHER DEALINGS IN
# THE SOFTWARE.

import os
import re

from ansiblelint.rules import AnsibleLintRule


class UsingBareVariablesIsDeprecatedRule(AnsibleLintRule):
    id = '104'
    shortdesc = 'Using bare variables is deprecated'
    description = (
        'Using bare variables is deprecated. Update your '
        'playbooks so that the environment value uses the full variable '
        'syntax ``{{ your_variable }}``'
    )
    severity = 'VERY_HIGH'
<<<<<<< HEAD
    tags = ['deprecations', 'formatting', 'ANSIBLE0015']
=======
    tags = ['deprecated', 'formatting']
>>>>>>> cb637466
    version_added = 'historic'

    _jinja = re.compile(r"{{.*}}", re.DOTALL)
    _glob = re.compile('[][*?]')

    def matchtask(self, file, task):
        loop_type = next((key for key in task
                          if key.startswith("with_")), None)
        if loop_type:
            if loop_type in ["with_nested", "with_together", "with_flattened", "with_filetree"]:
                # These loops can either take a list defined directly in the task
                # or a variable that is a list itself.  When a single variable is used
                # we just need to check that one variable, and not iterate over it like
                # it's a list. Otherwise, loop through and check all items.
                items = task[loop_type]
                if not isinstance(items, (list, tuple)):
                    items = [items]
                for var in items:
                    return self._matchvar(var, task, loop_type)
            elif loop_type == "with_subelements":
                return self._matchvar(task[loop_type][0], task, loop_type)
            elif loop_type in ["with_sequence", "with_ini",
                               "with_inventory_hostnames"]:
                pass
            else:
                return self._matchvar(task[loop_type], task, loop_type)

    def _matchvar(self, varstring, task, loop_type):
        if (isinstance(varstring, str) and
                not self._jinja.match(varstring)):
            valid = loop_type == 'with_fileglob' and bool(self._jinja.search(varstring) or
                                                          self._glob.search(varstring))

            valid |= loop_type == 'with_filetree' and bool(self._jinja.search(varstring) or
                                                           varstring.endswith(os.sep))
            if not valid:
                message = "Found a bare variable '{0}' used in a '{1}' loop." + \
                          " You should use the full variable syntax ('{{{{ {0} }}}}')"
                return message.format(task[loop_type], loop_type)<|MERGE_RESOLUTION|>--- conflicted
+++ resolved
@@ -33,11 +33,7 @@
         'syntax ``{{ your_variable }}``'
     )
     severity = 'VERY_HIGH'
-<<<<<<< HEAD
-    tags = ['deprecations', 'formatting', 'ANSIBLE0015']
-=======
-    tags = ['deprecated', 'formatting']
->>>>>>> cb637466
+    tags = ['deprecations', 'formatting']
     version_added = 'historic'
 
     _jinja = re.compile(r"{{.*}}", re.DOTALL)
