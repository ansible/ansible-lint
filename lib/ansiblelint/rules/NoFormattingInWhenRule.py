--- conflicted
+++ resolved
@@ -6,11 +6,7 @@
     shortdesc = 'No Jinja2 in when'
     description = '``when`` is a raw Jinja2 expression, remove redundant {{ }} from variable(s).'
     severity = 'HIGH'
-<<<<<<< HEAD
-    tags = ['deprecations', 'ANSIBLE0019']
-=======
-    tags = ['deprecated']
->>>>>>> cb637466
+    tags = ['deprecations']
     version_added = 'historic'
 
     def _is_valid(self, when):
