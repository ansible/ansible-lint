from ansiblelint.rules import AnsibleLintRule


class SudoRule(AnsibleLintRule):
    id = '103'
    shortdesc = 'Deprecated sudo'
    description = 'Instead of ``sudo``/``sudo_user``, use ``become``/``become_user``.'
    severity = 'VERY_HIGH'
<<<<<<< HEAD
    tags = ['deprecations', 'ANSIBLE0008']
=======
    tags = ['deprecated']
>>>>>>> cb637466
    version_added = 'historic'

    def _check_value(self, play_frag):
        results = []

        if isinstance(play_frag, dict):
            if 'sudo' in play_frag:
                results.append(({'sudo': play_frag['sudo']},
                                'Deprecated sudo feature', play_frag['__line__']))
            if 'sudo_user' in play_frag:
                results.append(({'sudo_user': play_frag['sudo_user']},
                                'Deprecated sudo_user feature', play_frag['__line__']))
            if 'tasks' in play_frag:
                output = self._check_value(play_frag['tasks'])
                if output:
                    results += output

        if isinstance(play_frag, list):
            for item in play_frag:
                output = self._check_value(item)
                if output:
                    results += output

        return results

    def matchplay(self, file, play):
        return self._check_value(play)<|MERGE_RESOLUTION|>--- conflicted
+++ resolved
@@ -6,11 +6,7 @@
     shortdesc = 'Deprecated sudo'
     description = 'Instead of ``sudo``/``sudo_user``, use ``become``/``become_user``.'
     severity = 'VERY_HIGH'
-<<<<<<< HEAD
-    tags = ['deprecations', 'ANSIBLE0008']
-=======
-    tags = ['deprecated']
->>>>>>> cb637466
+    tags = ['deprecations']
     version_added = 'historic'
 
     def _check_value(self, play_frag):
