# Copyright (c) 2017 Anth Courtney <anthcourtney@gmail.com>
#
# Permission is hereby granted, free of charge, to any person obtaining a copy
# of this software and associated documentation files (the "Software"), to deal
# in the Software without restriction, including without limitation the rights
# to use, copy, modify, merge, publish, distribute, sublicense, and/or sell
# copies of the Software, and to permit persons to whom the Software is
# furnished to do so, subject to the following conditions:
#
# The above copyright notice and this permission notice shall be included in
# all copies or substantial portions of the Software.
#
# THE SOFTWARE IS PROVIDED "AS IS", WITHOUT WARRANTY OF ANY KIND, EXPRESS OR
# IMPLIED, INCLUDING BUT NOT LIMITED TO THE WARRANTIES OF MERCHANTABILITY,
# FITNESS FOR A PARTICULAR PURPOSE AND NONINFRINGEMENT. IN NO EVENT SHALL THE
# AUTHORS OR COPYRIGHT HOLDERS BE LIABLE FOR ANY CLAIM, DAMAGES OR OTHER
# LIABILITY, WHETHER IN AN ACTION OF CONTRACT, TORT OR OTHERWISE, ARISING FROM,
# OUT OF OR IN CONNECTION WITH THE SOFTWARE OR THE USE OR OTHER DEALINGS IN
# THE SOFTWARE.

from ansiblelint.rules import AnsibleLintRule


class AlwaysRunRule(AnsibleLintRule):
    id = '101'
    shortdesc = 'Deprecated always_run'
    description = 'Instead of ``always_run``, use ``check_mode``'
    severity = 'MEDIUM'
<<<<<<< HEAD
    tags = ['deprecations', 'ANSIBLE0018']
=======
    tags = ['deprecated']
>>>>>>> cb637466
    version_added = 'historic'

    def matchtask(self, file, task):
        return 'always_run' in task<|MERGE_RESOLUTION|>--- conflicted
+++ resolved
@@ -26,11 +26,7 @@
     shortdesc = 'Deprecated always_run'
     description = 'Instead of ``always_run``, use ``check_mode``'
     severity = 'MEDIUM'
-<<<<<<< HEAD
-    tags = ['deprecations', 'ANSIBLE0018']
-=======
-    tags = ['deprecated']
->>>>>>> cb637466
+    tags = ['deprecations']
     version_added = 'historic'
 
     def matchtask(self, file, task):
