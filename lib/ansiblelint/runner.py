--- conflicted
+++ resolved
@@ -23,16 +23,10 @@
             self,
             rules: "RulesCollection",
             playbook: str,
-<<<<<<< HEAD
             options: FrozenSet[Any],
-            tags: FrozenSet[Any],
-            skip_list: FrozenSet[Any],
-            exclude_paths: List[str],
-=======
             tags: FrozenSet[Any] = frozenset(),
             skip_list: Optional[FrozenSet[Any]] = frozenset(),
             exclude_paths: List[str] = [],
->>>>>>> aeef0220
             verbosity: int = 0,
             checked_files: Set[str] = None) -> None:
         """Initialize a Runner instance."""
